--- conflicted
+++ resolved
@@ -28,11 +28,7 @@
   # Check file format with clang
   - source activate format
   - conda info --json
-<<<<<<< HEAD
-  #- python tools/clangformatter.py src/
-=======
-#  - python tools/clangformatter.py src/
->>>>>>> 236207bd
+  - python tools/clangformatter.py src/
   # Test built package
   - source activate test
   - conda info --json
