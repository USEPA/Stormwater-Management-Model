--- conflicted
+++ resolved
@@ -28,11 +28,7 @@
 
 
 set(CMAKE_FIND_DEBUG_MODE FALSE)
-<<<<<<< HEAD
-find_package(Boost 1.65.0
-=======
 find_package(Boost 1.67.0
->>>>>>> 901dfa31
     COMPONENTS
         unit_test_framework
     )
