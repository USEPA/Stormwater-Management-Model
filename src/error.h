--- conflicted
+++ resolved
@@ -165,15 +165,11 @@
       ERR_API_INPUTNOTOPEN,     //502  105
       ERR_API_SIM_NRUNNING,     //503  106
 	  ERR_API_WRONG_TYPE,       //504  107
-<<<<<<< HEAD
-      ERR_API_OBJECT_INDEX,     //505  108
-=======
 	  ERR_API_OBJECT_INDEX,     //505  108	  
 	  ERR_API_POLLUT_INDEX,     //506  109
 	  ERR_API_INFLOWTYPE,       //507  110
 	  ERR_API_TSERIES_INDEX,    //508  111
 	  ERR_API_PATTERN_INDEX,    //509  112
->>>>>>> 9249166a
       MAXERRMSG};
       
 char* error_getMsg(int i);
