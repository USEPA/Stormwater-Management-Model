--- conflicted
+++ resolved
@@ -17,16 +17,8 @@
 //-----------------------------------------------------------------------------
 //  Imported variables
 //-----------------------------------------------------------------------------
-#ifdef __cplusplus
-extern const double Qcf[];             // flow units conversion factors
-                                       // (see swmm5.c)
-#else
 extern double Qcf[];                   // flow units conversion factors
                                        // (see swmm5.c)
-<<<<<<< HEAD
-#endif 
-=======
->>>>>>> 0ab0021f
 
 //-----------------------------------------------------------------------------                  
 //  Shared variables
