//-----------------------------------------------------------------------------
//   funcs.h
//
//   Project:  EPA SWMM5
//   Version:  5.1
//   Date:     03/20/14  (Build 5.1.000)
//             09/15/14  (Build 5.1.007)
//             04/02/15  (Build 5.1.008)
//             08/05/15  (Build 5.1.010)
//   Author:   L. Rossman (EPA)
//             M. Tryby (EPA)
//
//   Global interfacing functions.
//
//   Build 5.1.007:
//   - climate_readAdjustments() added.
//
//   Build 5.1.008:
//   - Function list was re-ordered and blank lines added for readability.
//   - Pollutant buildup/washoff functions for the new surfqual.c module added.
//   - Several other functions added, re-named or have modified arguments.
//
//   Build 5.1.010:
//   - New roadway_getInflow() function added.
//
//-----------------------------------------------------------------------------

//-----------------------------------------------------------------------------
//   Project Manager Methods
//-----------------------------------------------------------------------------
// --- define WINDOWS

#undef WINDOWS
#ifdef _WIN32
#define WINDOWS
#endif
#ifdef __WIN32__
#define WINDOWS
#endif

// --- define DLLEXPORT

#ifdef WINDOWS
	#ifdef __MINGW32__
		// Seems to be more wrapper friendly
		#define DLLEXPORT __declspec(dllexport) __cdecl 
	#else
		#define DLLEXPORT __declspec(dllexport) __stdcall
	#endif
#else
	#define DLLEXPORT
#endif

void     project_open(char *f1, char *f2, char *f3);
void     project_close(void);

void     project_readInput(void);
int      project_readOption(char* s1, char* s2);
void     project_validate(void);
int      project_init(void);

int      project_addObject(int type, char* id, int n);

#ifdef __cplusplus
extern "C" {		// --- use "C" linkage for C++ programs
#endif 
	int   DLLEXPORT   project_findObject(int type, char* id);
#ifdef __cplusplus 
}   // matches the linkage specification from above */ 
#endif

char*    project_findID(int type, char* id);

double** project_createMatrix(int nrows, int ncols);
void     project_freeMatrix(double** m);

//-----------------------------------------------------------------------------
//   Input Reader Methods
//-----------------------------------------------------------------------------
int     input_countObjects(void);
int     input_readData(void);

//-----------------------------------------------------------------------------
//   Report Writer Methods
//-----------------------------------------------------------------------------
int     report_readOptions(char* tok[], int ntoks);

void    report_writeLine(char* line);
void    report_writeSysTime(void);
void    report_writeLogo(void);
void    report_writeTitle(void);
void    report_writeOptions(void);
void    report_writeReport(void);

void    report_writeRainStats(int gage, TRainStats* rainStats);
void    report_writeRdiiStats(double totalRain, double totalRdii);

void    report_writeControlActionsHeading(void);
void    report_writeControlAction(DateTime aDate, char* linkID, double value,
        char* ruleID);

void    report_writeRunoffError(TRunoffTotals* totals, double area);
void    report_writeLoadingError(TLoadingTotals* totals);
void    report_writeGwaterError(TGwaterTotals* totals, double area);
void    report_writeFlowError(TRoutingTotals* totals);
void    report_writeQualError(TRoutingTotals* totals);

void    report_writeMaxStats(TMaxStats massBalErrs[], TMaxStats CourantCrit[],
        int nMaxStats);
void    report_writeMaxFlowTurns(TMaxStats flowTurns[], int nMaxStats);
void    report_writeSysStats(TSysStats* sysStats);

void    report_writeErrorMsg(int code, char* msg);
void    report_writeErrorCode(void);
void    report_writeInputErrorMsg(int k, int sect, char* line, long lineCount);
void    report_writeWarningMsg(char* msg, char* id); 
void    report_writeTseriesErrorMsg(int code, TTable *tseries);

void    inputrpt_writeInput(void);
void    statsrpt_writeReport(void);

//-----------------------------------------------------------------------------
//   Temperature/Evaporation Methods
//-----------------------------------------------------------------------------
int      climate_readParams(char* tok[], int ntoks);
int      climate_readEvapParams(char* tok[], int ntoks);
int      climate_readAdjustments(char* tok[], int ntoks);                      //(5.1.007)
void     climate_validate(void);
void     climate_openFile(void);
void     climate_initState(void);
void     climate_setState(DateTime aDate);
DateTime climate_getNextEvapDate(void);                                        //(5.1.008)

//-----------------------------------------------------------------------------
//   Rainfall Processing Methods
//-----------------------------------------------------------------------------
void    rain_open(void);
void    rain_close(void);

//-----------------------------------------------------------------------------
//   Snowmelt Processing Methods
//-----------------------------------------------------------------------------
int     snow_readMeltParams(char* tok[], int ntoks);
int     snow_createSnowpack(int subcacth, int snowIndex);

void    snow_validateSnowmelt(int snowIndex);
void    snow_initSnowpack(int subcatch);
void    snow_initSnowmelt(int snowIndex);

void    snow_getState(int subcatch, int subArea, double x[]);
void    snow_setState(int subcatch, int subArea, double x[]);

void    snow_setMeltCoeffs(int snowIndex, double season);
void    snow_plowSnow(int subcatch, double tStep);
double  snow_getSnowMelt(int subcatch, double rainfall, double snowfall,
        double tStep, double netPrecip[]);
double  snow_getSnowCover(int subcatch);

//-----------------------------------------------------------------------------
//   Runoff Analyzer Methods
//-----------------------------------------------------------------------------
int     runoff_open(void);
void    runoff_execute(void);
void    runoff_close(void);

//-----------------------------------------------------------------------------
//   Conveyance System Routing Methods
//-----------------------------------------------------------------------------
int     routing_open(void);
double  routing_getRoutingStep(int routingModel, double fixedStep);
void    routing_execute(int routingModel, double routingStep);
void    routing_close(int routingModel);

//-----------------------------------------------------------------------------
//   Output Filer Methods
//-----------------------------------------------------------------------------
int     output_open(void);
void    output_end(void);
void    output_close(void);
void    output_checkFileSize(void);
void    output_saveResults(double reportTime);
void    output_readDateTime(int period, DateTime *aDate);
void    output_readSubcatchResults(int period, int area);
void    output_readNodeResults(int period, int node);
void    output_readLinkResults(int period, int link);

//-----------------------------------------------------------------------------
//   Groundwater Methods
//-----------------------------------------------------------------------------
int     gwater_readAquiferParams(int aquifer, char* tok[], int ntoks);
int     gwater_readGroundwaterParams(char* tok[], int ntoks);
int     gwater_readFlowExpression(char* tok[], int ntoks);
void    gwater_deleteFlowExpression(int subcatch);

void    gwater_validateAquifer(int aquifer);
void    gwater_validate(int subcatch);

void    gwater_initState(int subcatch);
void    gwater_getState(int subcatch, double x[]);
void    gwater_setState(int subcatch, double x[]);

void    gwater_getGroundwater(int subcatch, double evap, double infil,
        double tStep);
double  gwater_getVolume(int subcatch);

//-----------------------------------------------------------------------------
//   RDII Methods
//-----------------------------------------------------------------------------
int     rdii_readRdiiInflow(char* tok[], int ntoks);
void    rdii_deleteRdiiInflow(int node);
void    rdii_initUnitHyd(int unitHyd);
int     rdii_readUnitHydParams(char* tok[], int ntoks);
void    rdii_openRdii(void);
void    rdii_closeRdii(void);
int     rdii_getNumRdiiFlows(DateTime aDate);
void    rdii_getRdiiFlow(int index, int* node, double* q);

//-----------------------------------------------------------------------------
//   Landuse Methods
//-----------------------------------------------------------------------------
int     landuse_readParams(int landuse, char* tok[], int ntoks);
int     landuse_readPollutParams(int pollut, char* tok[], int ntoks);
int     landuse_readBuildupParams(char* tok[], int ntoks);
int     landuse_readWashoffParams(char* tok[], int ntoks);

void    landuse_getInitBuildup(TLandFactor* landFactor,  double* initBuildup,
	    double area, double curb);
double  landuse_getBuildup(int landuse, int pollut, double area, double curb,
        double buildup, double tStep);

double  landuse_getWashoffLoad(int landuse, int p, double area,                //(5.1.008)
        TLandFactor landFactor[], double runoff, double vOutflow);             //(5.1.008)
double  landuse_getAvgBmpEffic(int j, int p);
double  landuse_getCoPollutLoad(int p, double washoff[]);

//-----------------------------------------------------------------------------
//   Flow/Quality Routing Methods
//-----------------------------------------------------------------------------
void    flowrout_init(int routingModel);
void    flowrout_close(int routingModel);
double  flowrout_getRoutingStep(int routingModel, double fixedStep);
int     flowrout_execute(int links[], int routingModel, double tStep);

void    toposort_sortLinks(int links[]);
int     kinwave_execute(int link, double* qin, double* qout, double tStep);

void    dynwave_validate(void);                                                //(5.1.008)
void    dynwave_init(void);
void    dynwave_close(void);
double  dynwave_getRoutingStep(double fixedStep);
int     dynwave_execute(double tStep);
void    dwflow_findConduitFlow(int j, int steps, double omega, double dt);

void    qualrout_init(void);
void    qualrout_execute(double tStep);

//-----------------------------------------------------------------------------
//   Treatment Methods
//-----------------------------------------------------------------------------
int     treatmnt_open(void);
void    treatmnt_close(void);
int     treatmnt_readExpression(char* tok[], int ntoks);
void    treatmnt_delete(int node);
void    treatmnt_treat(int node, double q, double v, double tStep);
void    treatmnt_setInflow(double qIn, double wIn[]);

//-----------------------------------------------------------------------------
//   Mass Balance Methods
//-----------------------------------------------------------------------------
int     massbal_open(void);
void    massbal_close(void);
void    massbal_report(void);

void    massbal_updateRunoffTotals(int type, double v);                        //(5.1.008)
void    massbal_updateLoadingTotals(int type, int pollut, double w);
void    massbal_updateGwaterTotals(double vInfil, double vUpperEvap,
        double vLowerEvap, double vLowerPerc, double vGwater);
void    massbal_updateRoutingTotals(double tStep);

void    massbal_initTimeStepTotals(void);
void    massbal_addInflowFlow(int type, double q);
void    massbal_addInflowQual(int type, int pollut, double w);
void    massbal_addOutflowFlow(double q, int isFlooded);
void    massbal_addOutflowQual(int pollut, double mass, int isFlooded);
void    massbal_addNodeLosses(double evapLoss, double infilLoss);
void    massbal_addLinkLosses(double evapLoss, double infilLoss);
void    massbal_addReactedMass(int pollut, double mass);
void    massbal_addSeepageLoss(int pollut, double seepLoss);                   //(5.1.008)
void    massbal_addToFinalStorage(int pollut, double mass);                    //(5.1.008)
double  massbal_getStepFlowError(void);
double  massbal_getRunoffError(void);
double  massbal_getFlowError(void);
double  massbal_getRoutingFlowTotal(int element); // For API
double  massbal_getRunoffTotal(int element);      // For API

//-----------------------------------------------------------------------------
//   Simulation Statistics Methods
//-----------------------------------------------------------------------------
int     stats_open(void);
void    stats_close(void);
void    stats_report(void);

void    stats_updateCriticalTimeCount(int node, int link);
void    stats_updateFlowStats(double tStep, DateTime aDate, int stepCount,
        int steadyState);
void    stats_updateSubcatchStats(int subcatch, double rainVol, double runonVol,
        double evapVol, double infilVol, double runoffVol, double runoff);
void    stats_updateGwaterStats(int j, double infil, double evap,              //(5.1.008)
        double latFlow, double deepFlow, double theta, double waterTable,      //(5.1.008)
        double tStep);                                                         //(5.1.008)
void    stats_updateMaxRunoff(void);
void    stats_updateMaxNodeDepth(int node, double depth);                      //(5.1.008)

double  stats_getNodeStat(int index, int element);       // For API
double  stats_getStorageStat(int subindex, int element); // For API
double  stats_getOutfallStat(int subindex, int element); // For API
double  stats_getLinkStat(int index, int element);       // For API
double  stats_getPumpStat(int subindex, int element);     // For API
double  stats_getSubcatchStat(int index, int element);   // For API

//-----------------------------------------------------------------------------
//   Raingage Methods
//-----------------------------------------------------------------------------
int      gage_readParams(int gage, char* tok[], int ntoks);
void     gage_validate(int gage);
void     gage_initState(int gage);
void     gage_setState(int gage, DateTime aDate);
double   gage_getPrecip(int gage, double *rainfall, double *snowfall);
void     gage_setReportRainfall(int gage, DateTime aDate);
DateTime gage_getNextRainDate(int gage, DateTime aDate);

//-----------------------------------------------------------------------------
//   Subcatchment Methods
//-----------------------------------------------------------------------------
int     subcatch_readParams(int subcatch, char* tok[], int ntoks);
int     subcatch_readSubareaParams(char* tok[], int ntoks);
int     subcatch_readLanduseParams(char* tok[], int ntoks);
int     subcatch_readInitBuildup(char* tok[], int ntoks);

void    subcatch_validate(int subcatch);
void    subcatch_initState(int subcatch);
void    subcatch_setOldState(int subcatch);

double  subcatch_getFracPerv(int subcatch);
double  subcatch_getStorage(int subcatch);
double  subcatch_getDepth(int subcatch);

void    subcatch_getRunon(int subcatch);
void    subcatch_addRunonFlow(int subcatch, double flow);                      //(5.1.008)
double  subcatch_getRunoff(int subcatch, double tStep);

double  subcatch_getWtdOutflow(int subcatch, double wt);
void    subcatch_getResults(int subcatch, double wt, float x[]);

////  New functions added to release 5.1.008.  ////                            //(5.1.008)
//-----------------------------------------------------------------------------
//  Surface Pollutant Buildup/Washoff Methods
//-----------------------------------------------------------------------------
void    surfqual_initState(int subcatch);
void    surfqual_getWashoff(int subcatch, double runoff, double tStep);
void    surfqual_getBuildup(int subcatch, double tStep);
void    surfqual_sweepBuildup(int subcatch, DateTime aDate);
double  surfqual_getWtdWashoff(int subcatch, int pollut, double wt);

//-----------------------------------------------------------------------------
//   Conveyance System Node Methods
//-----------------------------------------------------------------------------
int     node_readParams(int node, int type, int subIndex, char* tok[], int ntoks);
void    node_validate(int node);

void    node_initState(int node);
void    node_initInflow(int node, double tStep);
void    node_setOldHydState(int node);
void    node_setOldQualState(int node);

void    node_setOutletDepth(int node, double yNorm, double yCrit, double z);
void    node_setDividerCutoff(int node, int link);

double  node_getSurfArea(int node, double depth);
double  node_getDepth(int node, double volume);
double  node_getVolume(int node, double depth);
//double  node_getPondedDepth(int node, double volume); removed                //(5.1.008)
double  node_getPondedArea(int node, double depth);

double  node_getOutflow(int node, int link);
double  node_getLosses(int node, double tStep);
double  node_getMaxOutflow(int node, double q, double tStep);
double  node_getSystemOutflow(int node, int *isFlooded);
void    node_getResults(int node, double wt, float x[]);

//-----------------------------------------------------------------------------
//   Conveyance System Inflow Methods
//-----------------------------------------------------------------------------
int     inflow_readExtInflow(char* tok[], int ntoks);
int     inflow_readDwfInflow(char* tok[], int ntoks);
int     inflow_readDwfPattern(char* tok[], int ntoks);
int     inflow_setExtInflow(int j, int param, int type, 
						int tSeries, int basePat, double cf, 
						double baseline, double sf);
int     inflow_validate(int param, int type, int tSeries, int basePat);					
						
void    inflow_initDwfInflow(TDwfInflow* inflow);
void    inflow_initDwfPattern(int pattern);

double  inflow_getExtInflow(TExtInflow* inflow, DateTime aDate);
double  inflow_getDwfInflow(TDwfInflow* inflow, int m, int d, int h);
double  inflow_getPatternFactor(int p, int month, int day, int hour);

void    inflow_deleteExtInflows(int node);
void    inflow_deleteDwfInflows(int node);

//-----------------------------------------------------------------------------
//   Routing Interface File Methods
//-----------------------------------------------------------------------------
int     iface_readFileParams(char* tok[], int ntoks);
void    iface_openRoutingFiles(void);
void    iface_closeRoutingFiles(void);
int     iface_getNumIfaceNodes(DateTime aDate);
int     iface_getIfaceNode(int index);
double  iface_getIfaceFlow(int index);
double  iface_getIfaceQual(int index, int pollut);
void    iface_saveOutletResults(DateTime reportDate, FILE* file);

//-----------------------------------------------------------------------------
//   Hot Start File Methods
//-----------------------------------------------------------------------------
int     hotstart_open(void);
void    hotstart_close(void);

//-----------------------------------------------------------------------------
//   Conveyance System Link Methods
//-----------------------------------------------------------------------------
int     link_readParams(int link, int type, int subIndex, char* tok[], int ntoks);
int     link_readXsectParams(char* tok[], int ntoks);
int     link_readLossParams(char* tok[], int ntoks);

void    link_validate(int link);
void    link_initState(int link);
void    link_setOldHydState(int link);
void    link_setOldQualState(int link);

void    link_setTargetSetting(int j);
void    link_setSetting(int j, double tstep);
int     link_setFlapGate(int link, int n1, int n2, double q);

double  link_getInflow(int link);
void    link_setOutfallDepth(int link);
double  link_getLength(int link);
double  link_getYcrit(int link, double q);
double  link_getYnorm(int link, double q);
double  link_getVelocity(int link, double q, double y);
double  link_getFroude(int link, double v, double y);
double  link_getPower(int link);
double  link_getLossRate(int link, double q, double tStep);                    //(5.1.008)
char    link_getFullState(double a1, double a2, double aFull);                 //(5.1.008)

void    link_getResults(int link, double wt, float x[]);

//-----------------------------------------------------------------------------
//   Link Cross-Section Methods
//-----------------------------------------------------------------------------
int     xsect_isOpen(int type);
int     xsect_setParams(TXsect *xsect, int type, double p[], double ucf);
void    xsect_setIrregXsectParams(TXsect *xsect);
void    xsect_setCustomXsectParams(TXsect *xsect);
double  xsect_getAmax(TXsect* xsect);

double  xsect_getSofA(TXsect* xsect, double area);
double  xsect_getYofA(TXsect* xsect, double area);
double  xsect_getRofA(TXsect* xsect, double area);
double  xsect_getAofS(TXsect* xsect, double sFactor);
double  xsect_getdSdA(TXsect* xsect, double area);
double  xsect_getAofY(TXsect* xsect, double y);
double  xsect_getRofY(TXsect* xsect, double y);
double  xsect_getWofY(TXsect* xsect, double y);
double  xsect_getYcrit(TXsect* xsect, double q);

//-----------------------------------------------------------------------------
//   Culvert/Roadway Methods                                                   //(5.1.010)
//-----------------------------------------------------------------------------
double  culvert_getInflow(int link, double q, double h);
double  roadway_getInflow(int link, double dir, double hcrest, double h1,
        double h2);                                                            //(5.1.010)

//-----------------------------------------------------------------------------
//   Force Main Methods
//-----------------------------------------------------------------------------
double  forcemain_getEquivN(int j, int k);
double  forcemain_getRoughFactor(int j, double lengthFactor);
double  forcemain_getFricSlope(int j, double v, double hrad);

//-----------------------------------------------------------------------------
//   Cross-Section Transect Methods
//-----------------------------------------------------------------------------
int     transect_create(int n);
void    transect_delete(void);
int     transect_readParams(int* count, char* tok[], int ntoks);
void    transect_validate(int j);

//-----------------------------------------------------------------------------
//   Custom Shape Cross-Section Methods
//-----------------------------------------------------------------------------
int     shape_validate(TShape *shape, TTable *curve);

//-----------------------------------------------------------------------------
//   Control Rule Methods
//-----------------------------------------------------------------------------
int     controls_create(int n);
void    controls_delete(void);
int     controls_addRuleClause(int rule, int keyword, char* Tok[], int nTokens);
int     controls_evaluate(DateTime currentTime, DateTime elapsedTime, 
        double tStep);

//-----------------------------------------------------------------------------
//   Table & Time Series Methods
//-----------------------------------------------------------------------------
int     table_readCurve(char* tok[], int ntoks);
int     table_readTimeseries(char* tok[], int ntoks);

int     table_addEntry(TTable* table, double x, double y);
int     table_getFirstEntry(TTable* table, double* x, double* y);
int     table_getNextEntry(TTable* table, double* x, double* y);
void    table_deleteEntries(TTable* table);

void    table_init(TTable* table);
int     table_validate(TTable* table);
//      table_interpolate now defined in table.c                               //(5.1.008)

double  table_lookup(TTable* table, double x);
double  table_lookupEx(TTable* table, double x);
double  table_intervalLookup(TTable* table, double x);
double  table_inverseLookup(TTable* table, double y);

double  table_getSlope(TTable *table, double x);
double  table_getMaxY(TTable *table, double x);
double  table_getArea(TTable* table, double x);
double  table_getInverseArea(TTable* table, double a);

void    table_tseriesInit(TTable *table);
double  table_tseriesLookup(TTable* table, double t, char extend);

//-----------------------------------------------------------------------------
//   Utility Methods
//-----------------------------------------------------------------------------
double   UCF(int quantity);                   // units conversion factor
int      getInt(char *s, int *y);             // get integer from string
int      getFloat(char *s, float *y);         // get float from string
int      getDouble(char *s, double *y);       // get double from string
char*    getTempFileName(char *s);            // get temporary file name
int      findmatch(char *s, char *keyword[]); // search for matching keyword
int      match(char *str, char *substr);      // true if substr matches part of str
int      strcomp(char *s1, char *s2);         // case insensitive string compare
char*    sstrncpy(char *dest, const char *src,
         size_t maxlen);                      // safe string copy
void     writecon(char *s);                   // writes string to console
DateTime getDateTime(double elapsedMsec);     // convert elapsed time to date
void     getElapsedTime(DateTime aDate,       // convert elapsed date
         int* days, int* hrs, int* mins);
<<<<<<< HEAD
	 
=======
void     getSemVersion(char* semver);         // get semantic version
>>>>>>> 759a9eda
<|MERGE_RESOLUTION|>--- conflicted
+++ resolved
@@ -556,8 +556,4 @@
 DateTime getDateTime(double elapsedMsec);     // convert elapsed time to date
 void     getElapsedTime(DateTime aDate,       // convert elapsed date
          int* days, int* hrs, int* mins);
-<<<<<<< HEAD
-	 
-=======
-void     getSemVersion(char* semver);         // get semantic version
->>>>>>> 759a9eda
+void     getSemVersion(char* semver);         // get semantic version