--- conflicted
+++ resolved
@@ -93,7 +93,7 @@
 void    report_writeErrorMsg(int code, char* msg);
 void    report_writeErrorCode(void);
 void    report_writeInputErrorMsg(int k, int sect, char* line, long lineCount);
-void    report_writeWarningMsg(char* msg, char* id);
+void    report_writeWarningMsg(char* msg, char* id); 
 void    report_writeTseriesErrorMsg(int code, TTable *tseries);
 
 void    inputrpt_writeInput(void);
@@ -371,13 +371,9 @@
 int     inflow_readDwfPattern(char* tok[], int ntoks);
 int     inflow_setExtInflow(int j, int param, int type, int tSeries,
         int basePat, double cf, double baseline, double sf);
-<<<<<<< HEAD
 // OWA Addition - additional function for validating inflows set by toolkit API
 int     inflow_validate(int param, int type, int tSeries,
         int basePat, double *cf);
-=======
-						
->>>>>>> 0eb322c7
 void    inflow_initDwfInflow(TDwfInflow* inflow);
 void    inflow_initDwfPattern(int pattern);
 
@@ -500,7 +496,7 @@
 int     controls_addVariable(char* tok[], int ntoks);
 int     controls_addExpression(char* tok[], int ntoks);
 int     controls_addRuleClause(int rule, int keyword, char* Tok[], int nTokens);
-int     controls_evaluate(DateTime currentTime, DateTime elapsedTime,
+int     controls_evaluate(DateTime currentTime, DateTime elapsedTime, 
         double tStep);
 
 //-----------------------------------------------------------------------------
