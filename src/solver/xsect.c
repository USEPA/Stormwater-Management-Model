//-----------------------------------------------------------------------------
//   xsect.c
//
//   Project:  EPA SWMM5
//   Version:  5.2
<<<<<<< HEAD
//   Date:     11/01/21   (Build 5.2.0)
=======
//   Date:     10/17/22   (Build 5.2.2)
>>>>>>> 0eb322c7
//   Author:   L. Rossman
//             M. Tryby (EPA)
//
//   Cross section geometry functions.
//
//   The primary functions are:
//      getAofY   -- returns area given depth
//      getWofY   -- returns top width given depth
//      getRofY   -- returns hyd. radius given depth
//      getYofA   -- returns flow depth given area
//      getRofA   -- returns hyd. radius given area
//      getSofA   -- returns section factor given area
//      getAofS   -- returns area given section factor
//      getdSdA   -- returns derivative of section factor w.r.t. area
//   where
//      Y = flow depth
//      A = flow area
//      R = hyd. radius
//      S = section factor = A*R^(2/3)
//
//   Update History
//   ==============
//   Build 5.1.012:
//   - Height at max. width for Modified Baskethandle shape corrected.
//   Build 5.1.013:
//   - Width at full height set to 0 for closed rectangular shape.
//   Build 5.2.0:
//   - Support added for Street cross sections.
<<<<<<< HEAD
=======
//   Build 5.2.2:
//   - Feasibility check added to Mod. Baskethandle & Rect.-Round shapes.
>>>>>>> 0eb322c7
//-----------------------------------------------------------------------------
#define _CRT_SECURE_NO_DEPRECATE

#include <math.h>
#include "headers.h"
#include "findroot.h"

#define  RECT_ALFMAX        0.97
#define  RECT_TRIANG_ALFMAX 0.98
#define  RECT_ROUND_ALFMAX  0.98

#include "xsect.dat"    // File containing geometry tables for rounded shapes

//-----------------------------------------------------------------------------
// Constants
//-----------------------------------------------------------------------------
// Ratio of area at max. flow to full area
// (= 1.0 for open shapes, < 1.0 for closed shapes)
double  Amax[] = {
                     1.0,     //  DUMMY
                     0.9756,  //  CIRCULAR
                     0.9756,  //  FILLED_CIRCULAR
                     0.97,    //  RECT_CLOSED
                     1.0,     //  RECT_OPEN
                     1.0,     //  TRAPEZOIDAL
                     1.0,     //  TRIANGULAR
                     1.0,     //  PARABOLIC
                     1.0,     //  POWERFUNC
                     0.98,    //  RECT_TRIANG
                     0.98,    //  RECT_ROUND
                     0.96,    //  MOD_BASKET
                     0.96,    //  HORIZ_ELLIPSE
                     0.96,    //  VERT_ELLIPSE
                     0.92,    //  ARCH
                     0.96,    //  EGGSHAPED
                     0.96,    //  HORSESHOE
                     0.96,    //  GOTHIC
                     0.98,    //  CATENARY
                     0.98,    //  SEMIELLIPTICAL
                     0.96,    //  BASKETHANDLE
                     0.96,    //  SEMICIRCULAR
                     1.0,     //  IRREGULAR
                     0.96,    //  CUSTOM
                     0.9756,  //  FORCE_MAIN
                     1.0};    //  STREET_XSECT

//-----------------------------------------------------------------------------
//  Shared variables
//-----------------------------------------------------------------------------
typedef struct
{
    double  s;                // section factor
    double  qc;               // critical flow
    TXsect* xsect;            // pointer to a cross section object
} TXsectStar;

//-----------------------------------------------------------------------------
//  External functions (declared in funcs.h)
//-----------------------------------------------------------------------------
//  xsect_isOpen
//  xsect_setParams
//  xsect_setIrregXsectParams
//  xsect_setStreetXsectParams
//  xsect_setCustomXsectParams
//  xsect_getAmax
//  xsect_getSofA
//  xsect_getYofA
//  xsect_getRofA
//  xsect_getAofS
//  xsect_getdSdA
//  xsect_getAofY
//  xsect_getRofY
//  xsect_getWofY
//  xsect_getYcrit

//-----------------------------------------------------------------------------
//  Local functions
//-----------------------------------------------------------------------------
static void   getTransectParams(TXsect *xsect, TTransect *transect);

static double generic_getAofS(TXsect* xsect, double s);
static void   evalSofA(double a, double* f, double* df, void* p);
static double tabular_getdSdA(TXsect* xsect, double a, double *table, int nItems);
static double generic_getdSdA(TXsect* xsect, double a);
static double lookup(double x, double *table, int nItems);
static double invLookup(double y, double *table, int nItems);
static int    locate(double y, double *table, int nItems);

static double rect_closed_getSofA(TXsect* xsect, double a);
static double rect_closed_getdSdA(TXsect* xsect, double a);
static double rect_closed_getRofA(TXsect* xsect, double a);

static double rect_open_getSofA(TXsect* xsect, double a);
static double rect_open_getdSdA(TXsect* xsect, double a);

static double rect_triang_getYofA(TXsect* xsect, double a);
static double rect_triang_getRofA(TXsect* xsect, double a);
static double rect_triang_getSofA(TXsect* xsect, double a);
static double rect_triang_getdSdA(TXsect* xsect, double a);
static double rect_triang_getAofY(TXsect* xsect, double y);
static double rect_triang_getRofY(TXsect* xsect, double y);
static double rect_triang_getWofY(TXsect* xsect, double y);

static double rect_round_getYofA(TXsect* xsect, double a);
static double rect_round_getRofA(TXsect* xsect, double a);
static double rect_round_getSofA(TXsect* xsect, double a);
static double rect_round_getdSdA(TXsect* xsect, double a);
static double rect_round_getAofY(TXsect* xsect, double y);
static double rect_round_getRofY(TXsect* xsect, double y);
static double rect_round_getWofY(TXsect* xsect, double y);

static double mod_basket_getYofA(TXsect* xsect, double a);
static double mod_basket_getRofA(TXsect* xsect, double a);
static double mod_basket_getdSdA(TXsect* xsect, double a);
static double mod_basket_getAofY(TXsect* xsect, double y);
static double mod_basket_getWofY(TXsect* xsect, double y);

static double trapez_getYofA(TXsect* xsect, double a);
static double trapez_getRofA(TXsect* xsect, double a);
static double trapez_getdSdA(TXsect* xsect, double a);
static double trapez_getAofY(TXsect* xsect, double y);
static double trapez_getRofY(TXsect* xsect, double y);
static double trapez_getWofY(TXsect* xsect, double y);

static double triang_getYofA(TXsect* xsect, double a);
static double triang_getRofA(TXsect* xsect, double a);
static double triang_getdSdA(TXsect* xsect, double a);
static double triang_getAofY(TXsect* xsect, double y);
static double triang_getRofY(TXsect* xsect, double y);
static double triang_getWofY(TXsect* xsect, double y);

static double parab_getYofA(TXsect* xsect, double a);
static double parab_getRofA(TXsect* xsect, double a);
static double parab_getPofY(TXsect* xsect, double y);
static double parab_getAofY(TXsect* xsect, double y);
static double parab_getRofY(TXsect* xsect, double y);
static double parab_getWofY(TXsect* xsect, double y);

static double powerfunc_getYofA(TXsect* xsect, double a);
static double powerfunc_getRofA(TXsect* xsect, double a);
static double powerfunc_getPofY(TXsect* xsect, double y);
static double powerfunc_getAofY(TXsect* xsect, double y);
static double powerfunc_getRofY(TXsect* xsect, double y);
static double powerfunc_getWofY(TXsect* xsect, double y);

static double circ_getYofA(TXsect* xsect, double a);
static double circ_getSofA(TXsect* xsect, double a);
static double circ_getdSdA(TXsect* xsect, double a);
static double circ_getAofS(TXsect* xsect, double s);
static double circ_getAofY(TXsect* xsect, double y);

static double filled_circ_getYofA(TXsect* xsect, double a);
static double filled_circ_getAofY(TXsect* xsect, double y);
static double filled_circ_getRofY(TXsect* xsect, double y);

static double getYcircular(double alpha);
static double getScircular(double alpha);
static double getAcircular(double psi);
static double getThetaOfAlpha(double alpha);
static double getThetaOfPsi(double psi);

static double getQcritical(double yc, void* p);
static double getYcritEnum(TXsect* xsect, double q, double y0);
static double getYcritRidder(TXsect* xsect, double q, double y0);

//=============================================================================

int xsect_isOpen(int type)
//
//  Input:   type = type of xsection shape
//  Output:  returns 1 if xsection is open, 0 if not
//  Purpose: determines if a xsection type is open or closed.
//
{
    return ((Amax[type] >= 1.0) ? 1 : 0);
}

//=============================================================================

int xsect_setParams(TXsect *xsect, int type, double p[], double ucf)
//
//  Input:   xsect = ptr. to a cross section data structure
//           type = xsection shape type
//           p[] = vector of xsection parameters
//           ucf = units correction factor
//  Output:  returns TRUE if successful, FALSE if not
//  Purpose: assigns parameters to a cross section's data structure.
//
{
    int    index;
    double aMax, theta;

    if ( type != DUMMY && p[0] <= 0.0 ) return FALSE;
    xsect->type  = type;
    switch ( xsect->type )
    {
    case DUMMY:
        xsect->yFull = TINY;
        xsect->wMax  = TINY;
        xsect->aFull = TINY;
        xsect->rFull = TINY;
        xsect->sFull = TINY;
        xsect->sMax  = TINY;
        break;

    case CIRCULAR:
        xsect->yFull = p[0]/ucf;
        xsect->wMax  = xsect->yFull;
        xsect->aFull = PI / 4.0 * xsect->yFull * xsect->yFull;
        xsect->rFull = 0.2500 * xsect->yFull;
        xsect->sFull = xsect->aFull * pow(xsect->rFull, 2./3.);
        xsect->sMax  = 1.08 * xsect->sFull;
        xsect->ywMax = 0.5 * xsect->yFull;
        break;

    case FORCE_MAIN:
        xsect->yFull = p[0]/ucf;
        xsect->wMax  = xsect->yFull;
        xsect->aFull = PI / 4.0 * xsect->yFull * xsect->yFull;
        xsect->rFull = 0.2500 * xsect->yFull;
        xsect->sFull = xsect->aFull * pow(xsect->rFull, 0.63);
        xsect->sMax  = 1.06949 * xsect->sFull;
        xsect->ywMax = 0.5 * xsect->yFull;

        // --- save C-factor or roughness in rBot position
        xsect->rBot  = p[1];
        break;

    case FILLED_CIRCULAR:
        if ( p[1] >= p[0] ) return FALSE;

        // --- initially compute full values for unfilled pipe
        xsect->yFull = p[0]/ucf;
        xsect->wMax  = xsect->yFull;
        xsect->aFull = PI / 4.0 * xsect->yFull * xsect->yFull;
        xsect->rFull = 0.2500 * xsect->yFull;

        // --- find:
        //     yBot = depth of filled bottom
        //     aBot = area of filled bottom
        //     sBot = width of filled bottom
        //     rBot = wetted perimeter of filled bottom
        xsect->yBot  = p[1]/ucf;
        xsect->aBot  = circ_getAofY(xsect, xsect->yBot);
        xsect->sBot  = xsect_getWofY(xsect, xsect->yBot);
        xsect->rBot  = xsect->aBot / (xsect->rFull *
                       lookup(xsect->yBot/xsect->yFull, R_Circ, N_R_Circ));

        // --- revise full values for filled bottom
        xsect->aFull -= xsect->aBot;
        xsect->rFull = xsect->aFull /
                       (PI*xsect->yFull - xsect->rBot + xsect->sBot);
        xsect->sFull = xsect->aFull * pow(xsect->rFull, 2./3.);
        xsect->sMax  = 1.08 * xsect->sFull;
        xsect->yFull -= xsect->yBot;
        xsect->ywMax = 0.5 * xsect->yFull;
        break;

    case EGGSHAPED:
        xsect->yFull = p[0]/ucf;
        xsect->aFull = 0.5105 * xsect->yFull * xsect->yFull;
        xsect->rFull = 0.1931 * xsect->yFull;
        xsect->sFull = xsect->aFull * pow(xsect->rFull, 2./3.);
        xsect->sMax  = 1.065 * xsect->sFull;
        xsect->wMax  = 2./3. * xsect->yFull;
        xsect->ywMax = 0.64 * xsect->yFull;
        break;

    case HORSESHOE:
        xsect->yFull = p[0]/ucf;
        xsect->aFull = 0.8293 * xsect->yFull * xsect->yFull;
        xsect->rFull = 0.2538 * xsect->yFull;
        xsect->sFull = xsect->aFull * pow(xsect->rFull, 2./3.);
        xsect->sMax  = 1.077 * xsect->sFull;
        xsect->wMax  = 1.0 * xsect->yFull;
        xsect->ywMax = 0.5 * xsect->yFull;
        break;

    case GOTHIC:
        xsect->yFull = p[0]/ucf;
        xsect->aFull = 0.6554 * xsect->yFull * xsect->yFull;
        xsect->rFull = 0.2269 * xsect->yFull;
        xsect->sFull = xsect->aFull * pow(xsect->rFull, 2./3.);
        xsect->sMax  = 1.065 * xsect->sFull;
        xsect->wMax  = 0.84 * xsect->yFull;
        xsect->ywMax = 0.45 * xsect->yFull;
        break;

    case CATENARY:
        xsect->yFull = p[0]/ucf;
        xsect->aFull = 0.70277 * xsect->yFull * xsect->yFull;
        xsect->rFull = 0.23172 * xsect->yFull;
        xsect->sFull = xsect->aFull * pow(xsect->rFull, 2./3.);
        xsect->sMax  = 1.05 * xsect->sFull;
        xsect->wMax  = 0.9 * xsect->yFull;
        xsect->ywMax = 0.25 * xsect->yFull;
        break;

    case SEMIELLIPTICAL:
        xsect->yFull = p[0]/ucf;
        xsect->aFull = 0.785 * xsect->yFull * xsect->yFull;
        xsect->rFull = 0.242 * xsect->yFull;
        xsect->sFull = xsect->aFull * pow(xsect->rFull, 2./3.);
        xsect->sMax  = 1.045 * xsect->sFull;
        xsect->wMax  = 1.0 * xsect->yFull;
        xsect->ywMax = 0.15 * xsect->yFull;
        break;

    case BASKETHANDLE:
        xsect->yFull = p[0]/ucf;
        xsect->aFull = 0.7862 * xsect->yFull * xsect->yFull;
        xsect->rFull = 0.2464 * xsect->yFull;
        xsect->sFull = xsect->aFull * pow(xsect->rFull, 2./3.);
        xsect->sMax  = 1.06078 * xsect->sFull;
        xsect->wMax  = 0.944 * xsect->yFull;
        xsect->ywMax = 0.2 * xsect->yFull;
        break;

    case SEMICIRCULAR:
        xsect->yFull = p[0]/ucf;
        xsect->aFull = 1.2697 * xsect->yFull * xsect->yFull;
        xsect->rFull = 0.2946 * xsect->yFull;
        xsect->sFull = xsect->aFull * pow(xsect->rFull, 2./3.);
        xsect->sMax  = 1.06637 * xsect->sFull;
        xsect->wMax  = 1.64 * xsect->yFull;
        xsect->ywMax = 0.15 * xsect->yFull;
        break;

    case RECT_CLOSED:
        if ( p[1] <= 0.0 ) return FALSE;
        xsect->yFull = p[0]/ucf;
        xsect->wMax  = p[1]/ucf;
        xsect->aFull = xsect->yFull * xsect->wMax;
        xsect->rFull = xsect->aFull / (2.0 * (xsect->yFull + xsect->wMax));
        xsect->sFull = xsect->aFull * pow(xsect->rFull, 2./3.);
        aMax = RECT_ALFMAX * xsect->aFull;
        xsect->sMax = aMax * pow(rect_closed_getRofA(xsect, aMax), 2./3.);
        xsect->ywMax = xsect->yFull;
        break;

    case RECT_OPEN:
        if ( p[1] <= 0.0 ) return FALSE;
        xsect->yFull = p[0]/ucf;
        xsect->wMax  = p[1]/ucf;
        if (p[2] < 0.0 || p[2] > 2.0) return FALSE;   //# sides to ignore
        xsect->sBot = p[2];
        xsect->aFull = xsect->yFull * xsect->wMax;
        xsect->rFull = xsect->aFull / ((2.0 - xsect->sBot) *
                       xsect->yFull + xsect->wMax);
        xsect->sFull = xsect->aFull * pow(xsect->rFull, 2./3.);
        xsect->sMax  = xsect->sFull;
        xsect->ywMax = xsect->yFull;
        break;

    case RECT_TRIANG:
        if ( p[1] <= 0.0 || p[2] <= 0.0 ) return FALSE;
        xsect->yFull = p[0]/ucf;
        xsect->wMax  = p[1]/ucf;
        xsect->yBot  = p[2]/ucf;
        xsect->ywMax = xsect->yFull;

        // --- area of bottom triangle
        xsect->aBot  = xsect->yBot * xsect->wMax / 2.0;

        // --- slope of bottom side wall
        xsect->sBot  = xsect->wMax / xsect->yBot / 2.0;

        // --- length of side wall per unit of depth
        xsect->rBot  = sqrt( 1. + xsect->sBot * xsect->sBot );

        xsect->aFull = xsect->wMax * (xsect->yFull - xsect->yBot / 2.0);
        xsect->rFull = xsect->aFull / (2.0 * xsect->yBot * xsect->rBot + 2.0 *
                        (xsect->yFull - xsect->yBot) + xsect->wMax);
        xsect->sFull = xsect->aFull * pow(xsect->rFull, 2./3.);
        aMax = RECT_TRIANG_ALFMAX * xsect->aFull;
        xsect->sMax  = aMax * pow(rect_triang_getRofA(xsect, aMax), 2./3.);
        break;

    case RECT_ROUND:
        if ( p[1] <= 0.0 ) return FALSE;
        if ( p[2] < p[1]/2.0 ) p[2] = p[1]/2.0;
        xsect->yFull = p[0]/ucf;
        xsect->wMax  = p[1]/ucf;
        xsect->rBot  = p[2]/ucf;

        // --- angle of circular arc
        theta = 2.0 * asin(xsect->wMax / 2.0 / xsect->rBot);

        // --- area of circular bottom
        xsect->aBot  = xsect->rBot * xsect->rBot /
                       2.0 * (theta - sin(theta));

        // --- section factor for circular bottom
        xsect->sBot  = PI * xsect->rBot * xsect->rBot *
                       pow(xsect->rBot/2.0, 2./3.);

        // --- depth of circular bottom
        xsect->yBot  = xsect->rBot * (1.0 - cos(theta/2.0));
        if (xsect->yBot > xsect->yFull) return FALSE;
        xsect->ywMax = xsect->yFull;

        xsect->aFull = xsect->wMax * (xsect->yFull - xsect->yBot) + xsect->aBot;
        xsect->rFull = xsect->aFull / (xsect->rBot * theta + 2.0 *
                        (xsect->yFull - xsect->yBot) + xsect->wMax);
        xsect->sFull = xsect->aFull * pow(xsect->rFull, 2./3.);
        aMax = RECT_ROUND_ALFMAX * xsect->aFull;
        xsect->sMax = aMax * pow(rect_round_getRofA(xsect, aMax), 2./3.);
        break;

    case MOD_BASKET:
        if ( p[1] <= 0.0 ) return FALSE;
        if ( p[2] < p[1]/2.0 ) p[2] = p[1]/2.0;
        xsect->yFull = p[0]/ucf;
        xsect->wMax  = p[1]/ucf;

        // --- radius of circular arc
        xsect->rBot = p[2]/ucf;

        // --- angle of circular arc
        theta = 2.0 * asin(xsect->wMax / 2.0 / xsect->rBot);
        xsect->sBot = theta;

        // --- height of circular arc
        xsect->yBot = xsect->rBot * (1.0 - cos(theta/2.0));
        if (xsect->yBot > xsect->yFull) return FALSE;
        xsect->ywMax = xsect->yFull - xsect->yBot;

        // --- area of circular arc
        xsect->aBot = xsect->rBot * xsect->rBot /
                      2.0 * (theta - sin(theta));

        // --- full area
        xsect->aFull = (xsect->yFull - xsect->yBot) * xsect->wMax +
                       xsect->aBot;

        // --- full hydraulic radius & section factor
        xsect->rFull = xsect->aFull / (xsect->rBot * theta + 2.0 *
                        (xsect->yFull - xsect->yBot) + xsect->wMax);
        xsect->sFull = xsect->aFull * pow(xsect->rFull, 2./3.);

        // --- area corresponding to max. section factor
        xsect->sMax = xsect_getSofA(xsect, Amax[MOD_BASKET]*xsect->aFull);
        break;

    case TRAPEZOIDAL:
        if ( p[1] < 0.0 || p[2] < 0.0 || p[3] < 0.0 ) return FALSE;
        xsect->yFull = p[0]/ucf;
        xsect->ywMax = xsect->yFull;

        // --- bottom width
        xsect->yBot = p[1]/ucf;

        // --- avg. slope of side walls
        xsect->sBot  = ( p[2] + p[3] )/2.0;
        if ( xsect->yBot == 0.0 && xsect->sBot == 0.0 ) return FALSE;

        // --- length of side walls per unit of depth
        xsect->rBot  = sqrt( 1.0 + p[2]*p[2] ) + sqrt( 1.0 + p[3]*p[3] );

        // --- top width
        xsect->wMax = xsect->yBot + xsect->yFull * (p[2] + p[3]);

        xsect->aFull = ( xsect->yBot + xsect->sBot * xsect->yFull ) * xsect->yFull;
        xsect->rFull = xsect->aFull / (xsect->yBot + xsect->yFull * xsect->rBot);
        xsect->sFull = xsect->aFull * pow(xsect->rFull, 2./3.);
        xsect->sMax  = xsect->sFull;
        break;

    case TRIANGULAR:
        if ( p[1] <= 0.0 ) return FALSE;
        xsect->yFull = p[0]/ucf;
        xsect->wMax  = p[1]/ucf;
        xsect->ywMax = xsect->yFull;

        // --- slope of side walls
        xsect->sBot  = xsect->wMax / xsect->yFull / 2.;

        // --- length of side wall per unit of depth
        xsect->rBot  = sqrt( 1. + xsect->sBot * xsect->sBot );

        xsect->aFull = xsect->yFull * xsect->yFull * xsect->sBot;
        xsect->rFull = xsect->aFull / (2.0 * xsect->yFull * xsect->rBot);
        xsect->sFull = xsect->aFull * pow(xsect->rFull, 2./3.);
        xsect->sMax  = xsect->sFull;
        break;

    case PARABOLIC:
        if ( p[1] <= 0.0 ) return FALSE;
        xsect->yFull = p[0]/ucf;
        xsect->wMax  = p[1]/ucf;
        xsect->ywMax = xsect->yFull;

        // --- rBot :: 1/c^.5, where y = c*x^2 is eqn. of parabolic shape
        xsect->rBot  = xsect->wMax / 2.0 / sqrt(xsect->yFull);

        xsect->aFull = (2./3.) * xsect->yFull * xsect->wMax;
        xsect->rFull = xsect_getRofY(xsect, xsect->yFull);
        xsect->sFull = xsect->aFull * pow(xsect->rFull, 2./3.);
        xsect->sMax  = xsect->sFull;
        break;

    case POWERFUNC:
        if ( p[1] <= 0.0 || p[2] <= 0.0 ) return FALSE;
        xsect->yFull = p[0]/ucf;
        xsect->wMax  = p[1]/ucf;
        xsect->ywMax = xsect->yFull;
        xsect->sBot  = 1.0 / p[2];
        xsect->rBot  = xsect->wMax / (xsect->sBot + 1) /
                       pow(xsect->yFull, xsect->sBot);
        xsect->aFull = xsect->yFull * xsect->wMax / (xsect->sBot+1);
        xsect->rFull = xsect_getRofY(xsect, xsect->yFull);
        xsect->sFull = xsect->aFull * pow(xsect->rFull, 2./3.);
        xsect->sMax  = xsect->sFull;
        break;

    case HORIZ_ELLIPSE:
        if ( p[1] == 0.0 ) p[2] = p[0];
        if ( p[2] > 0.0 )                        // std. ellipse pipe
        {
            index = (int)floor(p[2]) - 1;        // size code
            if ( index < 0 ||
                 index >= NumCodesEllipse ) return FALSE;
            xsect->yFull = MinorAxis_Ellipse[index]/12.;
            xsect->wMax  = MajorAxis_Ellipse[index]/12.;
            xsect->aFull = Afull_Ellipse[index];
            xsect->rFull = Rfull_Ellipse[index];
        }
        else
        {
            // --- length of minor axis
            xsect->yFull = p[0]/ucf;

            // --- length of major axis
            if ( p[1] < 0.0 ) return FALSE;
            xsect->wMax = p[1]/ucf;
            xsect->aFull = 1.2692 * xsect->yFull * xsect->yFull;
            xsect->rFull = 0.3061 * xsect->yFull;
        }
        xsect->sFull = xsect->aFull * pow(xsect->rFull, 2./3.);
        xsect->sMax  = xsect->sFull;
        xsect->ywMax = 0.48 * xsect->yFull;
        break;

    case VERT_ELLIPSE:
        if ( p[1] == 0.0 ) p[2] = p[0];
        if ( p[2] > 0.0 )                        // std. ellipse pipe
        {
            index = (int)floor(p[2]) - 1;        // size code
            if ( index < 0 ||
                 index >= NumCodesEllipse ) return FALSE;
            xsect->yFull = MajorAxis_Ellipse[index]/12.;
            xsect->wMax  = MinorAxis_Ellipse[index]/12.;
            xsect->aFull = Afull_Ellipse[index];
            xsect->rFull = Rfull_Ellipse[index];
        }
        else
        {
            // --- length of major axis
            if ( p[1] < 0.0 ) return FALSE;

            // --- length of minor axis
            xsect->yFull = p[0]/ucf;
            xsect->wMax = p[1]/ucf;
            xsect->aFull = 1.2692 * xsect->wMax * xsect->wMax;
            xsect->rFull = 0.3061 * xsect->wMax;
        }
        xsect->sFull = xsect->aFull * pow(xsect->rFull, 2./3.);
        xsect->sMax  = xsect->sFull;
        xsect->ywMax = 0.48 * xsect->yFull;
        break;

    case ARCH:
        if ( p[1] == 0.0 ) p[2] = p[0];
        if ( p[2] > 0.0 )                        // std. arch pipe
        {
            index = (int)floor(p[2]) - 1;        // size code
            if ( index < 0 ||
                 index >= NumCodesArch ) return FALSE;
            xsect->yFull = Yfull_Arch[index]/12.;     // Yfull units are inches
            xsect->wMax  = Wmax_Arch[index]/12.;      // Wmax units are inches
            xsect->aFull = Afull_Arch[index];
            xsect->rFull = Rfull_Arch[index];
        }
        else                                     // non-std. arch pipe
        {
            if ( p[1] < 0.0 ) return FALSE;
            xsect->yFull = p[0]/ucf;
            xsect->wMax  = p[1]/ucf;
            xsect->aFull = 0.7879 * xsect->yFull * xsect->wMax;
            xsect->rFull = 0.2991 * xsect->yFull;
        }
        xsect->sFull = xsect->aFull * pow(xsect->rFull, 2./3.);
        xsect->sMax  = xsect->sFull;
        xsect->ywMax = 0.28 * xsect->yFull;
        break;
    }
    return TRUE;
}

//=============================================================================

void xsect_setIrregXsectParams(TXsect *xsect)
//
//  Input:   xsect = ptr. to a cross section data structure
//  Output:  none
//  Purpose: assigns transect parameters to an irregular shaped cross section.
//
{
    int index = xsect->transect;
    getTransectParams(xsect, &Transect[index]);
}

//=============================================================================

void xsect_setStreetXsectParams(TXsect *xsect)
//
//  Input:   xsect = ptr. to a cross section data structure
//  Output:  none
//  Purpose: assigns transect parameters to a street cross section.
//
{
    int index = xsect->transect;
    getTransectParams(xsect, &Street[index].transect);
}

//=============================================================================

void xsect_setCustomXsectParams(TXsect *xsect)
//
//  Input:   xsect = ptr. to a cross section data structure
//  Output:  none
//  Purpose: assigns parameters to a custom-shaped cross section.
//
{
    int     index = Curve[xsect->transect].refersTo;
    double  yFull = xsect->yFull;
    int     i, iMax;
    double  wMax;
    double* wTbl = Shape[index].widthTbl;

    xsect->wMax  = Shape[index].wMax * yFull;
    xsect->aFull = Shape[index].aFull * yFull * yFull;
    xsect->rFull = Shape[index].rFull * yFull;
    xsect->sFull = xsect->aFull * pow(xsect->rFull, 2./3.);
    xsect->sMax  = Shape[index].sMax * yFull * yFull * pow(yFull, 2./3.);
    xsect->aBot  = Shape[index].aMax * yFull * yFull;

    // Search shape's width table up to point where width decreases
    iMax = 0;
    wMax = wTbl[0];
    for (i = 1; i < N_SHAPE_TBL; i++)
    {
        if ( wTbl[i] < wMax ) break;
        wMax = wTbl[i];
        iMax = i;
    }

    // Determine height at lowest widest point
    xsect->ywMax = yFull * (double)iMax / (double)(N_SHAPE_TBL-1);
}

//=============================================================================

double xsect_getAmax(TXsect* xsect)
//
//  Input:   xsect = ptr. to a cross section data structure
//  Output:  returns area (ft2)
//  Purpose: finds xsection area at maximum flow depth.
//
{
    if ( xsect->type == IRREGULAR ) return xsect->aBot;
    else if ( xsect->type == CUSTOM ) return xsect->aBot;
    else return Amax[xsect->type] * xsect->aFull;
}

//=============================================================================

double xsect_getSofA(TXsect *xsect, double a)
//
//  Input:   xsect = ptr. to a cross section data structure
//           a = area (ft2)
//  Output:  returns section factor (ft^(8/3))
//  Purpose: computes xsection's section factor at a given area.
//
{
    double alpha = a / xsect->aFull;
    double r;
    switch ( xsect->type )
    {
      case FORCE_MAIN:
      case CIRCULAR:
        return circ_getSofA(xsect, a);

      case EGGSHAPED:
        return xsect->sFull * lookup(alpha, S_Egg, N_S_Egg);

      case HORSESHOE:
        return xsect->sFull * lookup(alpha, S_Horseshoe, N_S_Horseshoe);

      case GOTHIC:
        return xsect->sFull * lookup(alpha, S_Gothic, N_S_Gothic);

      case CATENARY:
        return xsect->sFull * lookup(alpha, S_Catenary, N_S_Catenary);

      case SEMIELLIPTICAL:
        return xsect->sFull * lookup(alpha, S_SemiEllip, N_S_SemiEllip);

      case BASKETHANDLE:
        return xsect->sFull * lookup(alpha, S_BasketHandle, N_S_BasketHandle);

      case SEMICIRCULAR:
        return xsect->sFull * lookup(alpha, S_SemiCirc, N_S_SemiCirc);

      case RECT_CLOSED:
        return rect_closed_getSofA(xsect, a);

      case RECT_OPEN:
        return rect_open_getSofA(xsect, a);

      case RECT_TRIANG:
        return rect_triang_getSofA(xsect, a);

      case RECT_ROUND:
        return rect_round_getSofA(xsect, a);

      default:
        if (a == 0.0) return 0.0;
        r = xsect_getRofA(xsect, a);
        if ( r < TINY ) return 0.0;
        return a * pow(r, 2./3.);
    }
}

//=============================================================================

double xsect_getYofA(TXsect *xsect, double a)
//
//  Input:   xsect = ptr. to a cross section data structure
//           a = area (ft2)
//  Output:  returns depth (ft)
//  Purpose: computes xsection's depth at a given area.
//
{
    double alpha = a / xsect->aFull;
    switch ( xsect->type )
    {
      case FORCE_MAIN:
      case CIRCULAR: return circ_getYofA(xsect, a);

      case FILLED_CIRCULAR:
        return filled_circ_getYofA(xsect, a);

      case EGGSHAPED:
        return xsect->yFull * lookup(alpha, Y_Egg, N_Y_Egg);

      case HORSESHOE:
        return xsect->yFull * lookup(alpha, Y_Horseshoe, N_Y_Horseshoe);

      case GOTHIC:
        return xsect->yFull * lookup(alpha, Y_Gothic, N_Y_Gothic);

      case CATENARY:
        return xsect->yFull * lookup(alpha, Y_Catenary, N_Y_Catenary);

      case SEMIELLIPTICAL:
        return xsect->yFull * lookup(alpha, Y_SemiEllip, N_Y_SemiEllip);

      case BASKETHANDLE:
        return xsect->yFull * lookup(alpha, Y_BasketHandle, N_Y_BasketHandle);

      case SEMICIRCULAR:
        return xsect->yFull * lookup(alpha, Y_SemiCirc, N_Y_SemiCirc);

      case HORIZ_ELLIPSE:
        return xsect->yFull * invLookup(alpha, A_HorizEllipse, N_A_HorizEllipse);

      case VERT_ELLIPSE:
        return xsect->yFull * invLookup(alpha, A_VertEllipse, N_A_VertEllipse);

      case IRREGULAR:
        return xsect->yFull * invLookup(alpha,
            Transect[xsect->transect].areaTbl, N_TRANSECT_TBL);

      case CUSTOM:
        return xsect->yFull * invLookup(alpha,
            Shape[Curve[xsect->transect].refersTo].areaTbl, N_SHAPE_TBL);

      case STREET_XSECT:
        return xsect->yFull * invLookup(alpha,
            Street[xsect->transect].transect.areaTbl, 
            Street[xsect->transect].transect.nTbl);

      case ARCH:
        return xsect->yFull * invLookup(alpha, A_Arch, N_A_Arch);

      case RECT_CLOSED: return a / xsect->wMax;

      case RECT_TRIANG: return rect_triang_getYofA(xsect, a);

      case RECT_ROUND:  return rect_round_getYofA(xsect, a);

      case RECT_OPEN:   return a / xsect->wMax;

      case MOD_BASKET:  return mod_basket_getYofA(xsect, a);

      case TRAPEZOIDAL: return trapez_getYofA(xsect, a);

      case TRIANGULAR:  return triang_getYofA(xsect, a);

      case PARABOLIC:   return parab_getYofA(xsect, a);

      case POWERFUNC:   return powerfunc_getYofA(xsect, a);

      default:          return 0.0;
    }
}

//=============================================================================

double xsect_getAofY(TXsect *xsect, double y)
//
//  Input:   xsect = ptr. to a cross section data structure
//           y = depth (ft)
//  Output:  returns area (ft2)
//  Purpose: computes xsection's area at a given depth.
//
{
    double yNorm = y / xsect->yFull;
    if ( y <= 0.0 ) return 0.0;
    switch ( xsect->type )
    {
      case FORCE_MAIN:
      case CIRCULAR:
        return xsect->aFull * lookup(yNorm, A_Circ, N_A_Circ);

      case FILLED_CIRCULAR:
        return filled_circ_getAofY(xsect, y);

      case EGGSHAPED:
        return xsect->aFull * lookup(yNorm, A_Egg, N_A_Egg);

      case HORSESHOE:
        return xsect->aFull * lookup(yNorm, A_Horseshoe, N_A_Horseshoe);

      case GOTHIC:
        return xsect->aFull * invLookup(yNorm, Y_Gothic, N_Y_Gothic);

      case CATENARY:
        return xsect->aFull * invLookup(yNorm, Y_Catenary, N_Y_Catenary);

      case SEMIELLIPTICAL:
        return xsect->aFull * invLookup(yNorm, Y_SemiEllip, N_Y_SemiEllip);

      case BASKETHANDLE:
        return xsect->aFull * lookup(yNorm, A_Baskethandle, N_A_Baskethandle);

      case SEMICIRCULAR:
        return xsect->aFull * invLookup(yNorm, Y_SemiCirc, N_Y_SemiCirc);

      case HORIZ_ELLIPSE:
        return xsect->aFull * lookup(yNorm, A_HorizEllipse, N_A_HorizEllipse);

      case VERT_ELLIPSE:
        return xsect->aFull * lookup(yNorm, A_VertEllipse, N_A_VertEllipse);

      case ARCH:
        return xsect->aFull * lookup(yNorm, A_Arch, N_A_Arch);

      case IRREGULAR:
        return xsect->aFull * lookup(yNorm,
            Transect[xsect->transect].areaTbl, N_TRANSECT_TBL);

      case CUSTOM:
        return xsect->aFull * lookup(yNorm,
            Shape[Curve[xsect->transect].refersTo].areaTbl, N_SHAPE_TBL);

      case STREET_XSECT:
          return xsect->aFull * lookup(yNorm,
              Street[xsect->transect].transect.areaTbl,
              Street[xsect->transect].transect.nTbl);

     case RECT_CLOSED:  return y * xsect->wMax;

      case RECT_TRIANG: return rect_triang_getAofY(xsect, y);

      case RECT_ROUND:  return rect_round_getAofY(xsect, y);

      case RECT_OPEN:   return y * xsect->wMax;

      case MOD_BASKET:  return mod_basket_getAofY(xsect, y);

      case TRAPEZOIDAL: return trapez_getAofY(xsect, y);

      case TRIANGULAR:  return triang_getAofY(xsect, y);

      case PARABOLIC:   return parab_getAofY(xsect, y);

      case POWERFUNC:   return powerfunc_getAofY(xsect, y);

      default:          return 0.0;
    }
}

//=============================================================================

double xsect_getWofY(TXsect *xsect, double y)
//
//  Input:   xsect = ptr. to a cross section data structure
//           y = depth ft)
//  Output:  returns top width (ft)
//  Purpose: computes xsection's top width at a given depth.
//
{
    double yNorm = y / xsect->yFull;
    switch ( xsect->type )
    {
      case FORCE_MAIN:
      case CIRCULAR:
        return xsect->wMax * lookup(yNorm, W_Circ, N_W_Circ);

      case FILLED_CIRCULAR:
        yNorm = (y + xsect->yBot) / (xsect->yFull + xsect->yBot);
        return xsect->wMax * lookup(yNorm, W_Circ, N_W_Circ);

      case EGGSHAPED:
        return xsect->wMax * lookup(yNorm, W_Egg, N_W_Egg);

      case HORSESHOE:
        return xsect->wMax * lookup(yNorm, W_Horseshoe, N_W_Horseshoe);

      case GOTHIC:
        return xsect->wMax * lookup(yNorm, W_Gothic, N_W_Gothic);

      case CATENARY:
        return xsect->wMax * lookup(yNorm, W_Catenary, N_W_Catenary);

      case SEMIELLIPTICAL:
        return xsect->wMax * lookup(yNorm, W_SemiEllip, N_W_SemiEllip);

      case BASKETHANDLE:
        return xsect->wMax * lookup(yNorm, W_BasketHandle, N_W_BasketHandle);

      case SEMICIRCULAR:
        return xsect->wMax * lookup(yNorm, W_SemiCirc, N_W_SemiCirc);

      case HORIZ_ELLIPSE:
        return xsect->wMax * lookup(yNorm, W_HorizEllipse, N_W_HorizEllipse);

      case VERT_ELLIPSE:
        return xsect->wMax * lookup(yNorm, W_VertEllipse, N_W_VertEllipse);

      case ARCH:
        return xsect->wMax * lookup(yNorm, W_Arch, N_W_Arch);

      case IRREGULAR:
        return xsect->wMax * lookup(yNorm,
            Transect[xsect->transect].widthTbl, N_TRANSECT_TBL);

      case CUSTOM:
        return xsect->wMax * lookup(yNorm,
            Shape[Curve[xsect->transect].refersTo].widthTbl, N_SHAPE_TBL);

      case STREET_XSECT:
          return xsect->wMax * lookup(yNorm,
              Street[xsect->transect].transect.widthTbl,
              Street[xsect->transect].transect.nTbl);

      case RECT_CLOSED: 
          if (yNorm == 1.0) return 0.0;
          return xsect->wMax;

      case RECT_TRIANG: return rect_triang_getWofY(xsect, y);

      case RECT_ROUND:  return rect_round_getWofY(xsect, y);

      case RECT_OPEN:   return xsect->wMax;

      case MOD_BASKET:  return mod_basket_getWofY(xsect, y);

      case TRAPEZOIDAL: return trapez_getWofY(xsect, y);

      case TRIANGULAR:  return triang_getWofY(xsect, y);

      case PARABOLIC:   return parab_getWofY(xsect, y);

      case POWERFUNC:   return powerfunc_getWofY(xsect, y);

      default:          return 0.0;
    }
}

//=============================================================================

double xsect_getRofY(TXsect *xsect, double y)
//
//  Input:   xsect = ptr. to a cross section data structure
//           y = depth (ft)
//  Output:  returns hydraulic radius (ft)
//  Purpose: computes xsection's hydraulic radius at a given depth.
//
{
    double yNorm = y / xsect->yFull;
    switch ( xsect->type )
    {
      case FORCE_MAIN:
      case CIRCULAR:
        return xsect->rFull * lookup(yNorm, R_Circ, N_R_Circ);

      case FILLED_CIRCULAR:
        if ( xsect->yBot == 0.0 )
            return xsect->rFull * lookup(yNorm, R_Circ, N_R_Circ);
        return filled_circ_getRofY(xsect, y);

      case EGGSHAPED:
        return xsect->rFull * lookup(yNorm, R_Egg, N_R_Egg);

      case HORSESHOE:
        return xsect->rFull * lookup(yNorm, R_Horseshoe, N_R_Horseshoe);

      case BASKETHANDLE:
        return xsect->rFull * lookup(yNorm, R_Baskethandle, N_R_Baskethandle);

      case HORIZ_ELLIPSE:
        return xsect->rFull * lookup(yNorm, R_HorizEllipse, N_R_HorizEllipse);

      case VERT_ELLIPSE:
        return xsect->rFull * lookup(yNorm, R_VertEllipse, N_R_VertEllipse);

      case ARCH:
        return xsect->rFull * lookup(yNorm, R_Arch, N_R_Arch);

      case IRREGULAR:
        return xsect->rFull * lookup(yNorm,
            Transect[xsect->transect].hradTbl, N_TRANSECT_TBL);

      case CUSTOM:
        return xsect->rFull * lookup(yNorm,
            Shape[Curve[xsect->transect].refersTo].hradTbl, N_SHAPE_TBL);

      case STREET_XSECT:
          return xsect->rFull * lookup(yNorm,
              Street[xsect->transect].transect.hradTbl,
              Street[xsect->transect].transect.nTbl);

      case RECT_TRIANG:  return rect_triang_getRofY(xsect, y);

      case RECT_ROUND:   return rect_round_getRofY(xsect, y);

      case TRAPEZOIDAL:  return trapez_getRofY(xsect, y);

      case TRIANGULAR:   return triang_getRofY(xsect, y);

      case PARABOLIC:    return parab_getRofY(xsect, y);

      case POWERFUNC:    return powerfunc_getRofY(xsect, y);

      default:           return xsect_getRofA( xsect, xsect_getAofY(xsect, y) );
    }
}

//=============================================================================

double xsect_getRofA(TXsect *xsect, double a)
//
//  Input:   xsect = ptr. to a cross section data structure
//           a = area (ft2)
//  Output:  returns hydraulic radius (ft)
//  Purpose: computes xsection's hydraulic radius at a given area.
//
{
    double cathy;
    if ( a <= 0.0 ) return 0.0;
    switch ( xsect->type )
    {
      case HORIZ_ELLIPSE:
      case VERT_ELLIPSE:
      case ARCH:
      case IRREGULAR:
      case FILLED_CIRCULAR:
      case CUSTOM:
      case STREET_XSECT:
        return xsect_getRofY( xsect, xsect_getYofA(xsect, a) );

      case RECT_CLOSED:  return rect_closed_getRofA(xsect, a);

      case RECT_OPEN:    return a / (xsect->wMax +
                             (2. - xsect->sBot) * a / xsect->wMax);

      case RECT_TRIANG:  return rect_triang_getRofA(xsect, a);

      case RECT_ROUND:   return rect_round_getRofA(xsect, a);

      case MOD_BASKET:   return mod_basket_getRofA(xsect, a);

      case TRAPEZOIDAL:  return trapez_getRofA(xsect, a);

      case TRIANGULAR:   return triang_getRofA(xsect, a);

      case PARABOLIC:    return parab_getRofA(xsect, a);

      case POWERFUNC:    return powerfunc_getRofA(xsect, a);

      default:
        cathy = xsect_getSofA(xsect, a);
        if ( cathy < TINY || a < TINY ) return 0.0;
        return pow(cathy/a, 3./2.);
    }
}

//=============================================================================

double xsect_getAofS(TXsect* xsect, double s)
//
//  Input:   xsect = ptr. to a cross section data structure
//           s = section factor (ft^(8/3))
//  Output:  returns area (ft2)
//  Purpose: computes xsection's area at a given section factor.
//
{
    double psi = s / xsect->sFull;
    if ( s <= 0.0 ) return 0.0;
    if ( s > xsect->sMax ) s = xsect->sMax;
    switch ( xsect->type )
    {
      case DUMMY:     return 0.0;

      case FORCE_MAIN:
      case CIRCULAR:  return circ_getAofS(xsect, s);

      case EGGSHAPED:
        return xsect->aFull * invLookup(psi, S_Egg, N_S_Egg);

      case HORSESHOE:
        return xsect->aFull * invLookup(psi, S_Horseshoe, N_S_Horseshoe);

      case GOTHIC:
        return xsect->aFull * invLookup(psi, S_Gothic, N_S_Gothic);

      case CATENARY:
        return xsect->aFull * invLookup(psi, S_Catenary, N_S_Catenary);

      case SEMIELLIPTICAL:
        return xsect->aFull * invLookup(psi, S_SemiEllip, N_S_SemiEllip);

      case BASKETHANDLE:
        return xsect->aFull * invLookup(psi, S_BasketHandle, N_S_BasketHandle);

      case SEMICIRCULAR:
        return xsect->aFull * invLookup(psi, S_SemiCirc, N_S_SemiCirc);

      default: return generic_getAofS(xsect, s);
    }
}

//=============================================================================

double xsect_getdSdA(TXsect* xsect, double a)
//
//  Input:   xsect = ptr. to a cross section data structure
//           a = area (ft2)
//  Output:  returns derivative of section factor w.r.t. area (ft^2/3)
//  Purpose: computes xsection's derivative of its section factor with
//           respect to area at a given area.
//
{
    switch ( xsect->type )
    {
      case FORCE_MAIN:
      case CIRCULAR:
        return circ_getdSdA(xsect, a);

      case EGGSHAPED:
        return tabular_getdSdA(xsect, a, S_Egg, N_S_Egg);

      case HORSESHOE:
        return tabular_getdSdA(xsect, a, S_Horseshoe, N_S_Horseshoe);

      case GOTHIC:
        return tabular_getdSdA(xsect, a, S_Gothic, N_S_Gothic);

      case CATENARY:
        return tabular_getdSdA(xsect, a, S_Catenary, N_S_Catenary);

      case SEMIELLIPTICAL:
        return  tabular_getdSdA(xsect, a, S_SemiEllip, N_S_SemiEllip);

      case BASKETHANDLE:
        return  tabular_getdSdA(xsect, a, S_BasketHandle, N_S_BasketHandle);

      case SEMICIRCULAR:
        return  tabular_getdSdA(xsect, a, S_SemiCirc, N_S_SemiCirc);

      case RECT_CLOSED:
        return rect_closed_getdSdA(xsect, a);

      case RECT_OPEN:
        return rect_open_getdSdA(xsect, a);

      case RECT_TRIANG:
        return rect_triang_getdSdA(xsect, a);

      case RECT_ROUND:
        return rect_round_getdSdA(xsect, a);

      case MOD_BASKET:
        return mod_basket_getdSdA(xsect, a);

      case TRAPEZOIDAL:
        return trapez_getdSdA(xsect, a);

      case TRIANGULAR:
        return triang_getdSdA(xsect, a);

      default: return generic_getdSdA(xsect, a);
    }
}

//=============================================================================

double xsect_getYcrit(TXsect* xsect, double q)
//
//  Input:   xsect = ptr. to a cross section data structure
//           q = flow rate (cfs)
//  Output:  returns critical depth (ft)
//  Purpose: computes critical depth at a specific flow rate.
//
{
    double q2g = SQR(q) / GRAVITY;
    double y, r;

    if ( q2g == 0.0 ) return 0.0;
    switch ( xsect->type )
    {
      case DUMMY:
        return 0.0;

      case RECT_OPEN:
      case RECT_CLOSED:
        // --- analytical expression for yCritical is
        //     y = (q2g / w^2)^(1/3) where w = width
        y = pow(q2g / SQR(xsect->wMax), 1./3.);
        break;

      case TRIANGULAR:
        // --- analytical expression for yCritical is
        //     y = (2 * q2g / s^2)^(1/5) where s = side slope
        y = pow(2.0 * q2g / SQR(xsect->sBot), 1./5.);
        break;

      case PARABOLIC:
        // --- analytical expression for yCritical is
        //     y = (27/32 * q2g * c)^(1/4) where y = c*x^2
        //     is eqn. for parabola and 1/sqrt(c) = rBot
        y = pow(27./32. * q2g / SQR(xsect->rBot), 1./4.);
        break;

      case POWERFUNC:
        y = 1. / (2.0 * xsect->sBot + 3.0);
        y = pow( q2g * (xsect->sBot + 1.0) / SQR(xsect->rBot), y);
        break;

      default:
        // --- first estimate yCritical for an equivalent circular conduit
        //     using 1.01 * (q2g / yFull)^(1/4)
        y = 1.01 * pow(q2g / xsect->yFull, 1./4.);
        if (y >= xsect->yFull) y = 0.97 * xsect->yFull;

        // --- then find ratio of conduit area to equiv. circular area
        r = xsect->aFull / (PI / 4.0 * SQR(xsect->yFull));

        // --- use interval enumeration method to find yCritical if
        //     area ratio not too far from 1.0
        if ( r >= 0.5 && r <= 2.0 )
            y = getYcritEnum(xsect, q, y);

        // --- otherwise use Ridder's root finding method
        else y = getYcritRidder(xsect, q, y);
    }

    // --- do not allow yCritical to be > yFull
    return MIN(y, xsect->yFull);
}

//=============================================================================

void getTransectParams(TXsect *xsect, TTransect *transect)
//
//  Input:   xsect = ptr. to a cross section data structure
//           transect = ptr. to a transect data structure
//  Output:  none
//  Purpose: gets a cross section's properties from its transect's properties.
//
{
    int     i, iMax;
    double  wMax;
    double* wTbl = transect->widthTbl;

    xsect->yFull = transect->yFull;
    xsect->wMax = transect->wMax;
    xsect->aFull = transect->aFull;
    xsect->rFull = transect->rFull;
    xsect->sFull = xsect->aFull * pow(xsect->rFull, 2. / 3.);
    xsect->sMax = transect->sMax;
    xsect->aBot = transect->aMax;

    // Search transect's width table up to point where width decreases
    iMax = 0;
    wMax = wTbl[0];
    for (i = 1; i < transect->nTbl; i++)
    {
        if (wTbl[i] < wMax) break;
        wMax = wTbl[i];
        iMax = i;
    }

    // Determine height at lowest widest point
    xsect->ywMax = xsect->yFull * (double)iMax / ((double)(transect->nTbl) - 1);
}

//=============================================================================

double generic_getAofS(TXsect* xsect, double s)
//
//  Input:   xsect = ptr. to a cross section data structure
//           s = section factor (ft^8/3)
//  Output:  returns area (ft2)
//  Purpose: finds area given section factor by
//           solving S = A*(A/P(A))^(2/3) using Newton-Raphson iterations.
//
{
    double a, a1, a2, tol;
    TXsectStar xsectStar;

    if (s <= 0.0) return 0.0;

    // --- if S is between sMax and sFull then
    //     bracket A between aFull and aMax
    if ( (s <= xsect->sMax && s >= xsect->sFull)
    &&   xsect->sMax != xsect->sFull )
    {
        a1 = xsect->aFull;          // do this because sFull < sMax
        a2 = xsect_getAmax(xsect);
    }

    // --- otherwise bracket A between 0 and aMax
    else
    {
        a1 = 0.0;
        a2 = xsect_getAmax(xsect);
    }

    // --- place S & xsect in xsectStar for access by evalSofA function
    xsectStar.xsect = xsect;
    xsectStar.s = s;

    // --- compute starting guess for A
    a = 0.5 * (a1 + a2);

    // use the Newton-Raphson root finder function to find A
    tol = 0.0001 * xsect->aFull;
    findroot_Newton(a1, a2, &a, tol, evalSofA, &xsectStar);
    return a;
}

//=============================================================================

void evalSofA(double a, double* f, double* df, void* p)
//
//  Input:   a = area
//  Output:  f = root finding function
//           df = derivative of root finding function
//  Purpose: function used in conjunction with getAofS() that evaluates
//           f = S(a) - s and df = dS(a)/dA.
//
{
    TXsectStar* xsectStar;
    double s;

    xsectStar = (TXsectStar *)p;
    s = xsect_getSofA(xsectStar->xsect, a);
    *f = s - xsectStar->s;
    *df = xsect_getdSdA(xsectStar->xsect, a);
}

//=============================================================================

double tabular_getdSdA(TXsect* xsect, double a, double *table, int nItems)
//
//  Input:   xsect = ptr. to cross section data structure
//           a = area (ft2)
//           table = ptr. to table of section factor v. normalized area
//           nItems = number of equally spaced items in table
//  Output:  returns derivative of section factor w.r.t. area (ft^2/3)
//  Purpose: computes derivative of section factor w.r.t area
//           using geometry tables.
//
{
    int    i;
    double alpha = a / xsect->aFull;
    double delta = 1.0 / ((double)nItems-1);
    double dSdA;

    // --- find which segment of table contains alpha
    i = (int)(alpha / delta);
    if ( i >= nItems - 1 ) i = nItems - 2;

    // --- compute slope from this interval of table
    dSdA = (table[i+1] - table[i]) / delta;

    // --- convert slope to un-normalized value
    return dSdA * xsect->sFull / xsect->aFull;
}

//=============================================================================

double generic_getdSdA(TXsect* xsect, double a)
//
//  Input:   xsect = ptr. to cross section data structure
//           a = area (ft2)
//  Output:  returns derivative of section factor w.r.t. area (ft^2/3)
//  Purpose: computes derivative of section factor w.r.t area
//           using central difference approximation.
//
{
    double a1, a2;
    double alpha = a / xsect->aFull;
    double alpha1 = alpha - 0.001;
    double alpha2 = alpha + 0.001;
    if ( alpha1 < 0.0 ) alpha1 = 0.0;
    a1 = alpha1 * xsect->aFull;
    a2 = alpha2 * xsect->aFull;
    return (xsect_getSofA(xsect, a2) - xsect_getSofA(xsect, a1)) / (a2 - a1);
}

//=============================================================================

double lookup(double x, double *table, int nItems)
//
//  Input:   x = value of independent variable in a geometry table
//           table = ptr. to geometry table
//           nItems = number of equally spaced items in table
//  Output:  returns value of dependent table variable
//  Purpose: looks up a value in a geometry table (i.e., finds y given x).
//
{
    double  delta, x0, x1, y, y2;
    int     i;

    // --- find which segment of table contains x
    delta = 1.0 / ((double)nItems-1);
    i = (int)(x / delta);
    if ( i >= nItems - 1 ) return table[nItems-1];

    // --- compute x at start and end of segment
    x0 = i * delta;
    x1 = ((double)i+1) * delta;

    // --- linearly interpolate a y-value
    y = table[i] + (x - x0) * (table[i+1] - table[i]) / delta;

    // --- use quadratic interpolation for low x value
    if ( i < 2 )
    {
        y2 = y + (x - x0) * (x - x1) / (delta*delta) *
             (table[i]/2.0 - table[i+1] + table[i+2]/2.0) ;
        if ( y2 > 0.0 ) y = y2;
    }
    if ( y < 0.0 ) y = 0.0;
    return y;
}

//=============================================================================

double invLookup(double y, double *table, int nItems)
//
//  Input:   y = value of dependent variable in a geometry table
//           table = ptr. to geometry table
//           nItems = number of equally spaced items in table
//  Output:  returns value of independent table variable
//  Purpose: performs inverse lookup in a geometry table (i.e., finds
//           x given y).
//
//  Notes:   This function assumes that the geometry table has either strictly
//           increasing entries or that the maximum entry is always third
//           from the last (which is true for all section factor tables). In
//           the latter case, the location of a large y can be ambiguous
//           -- it can be both below and above the location of the maximum.
//           In such cases this routine searches only the interval above
//           the maximum (i.e., the last 2 segments of the table).
//
//           nItems-1 is the highest subscript for the table's data.
//
//           The x value's in a geometry table lie between 0 and 1.
//
{
    double dx;               // x-increment of table
    double x, x0, dy;        // interpolation variables
    int    n;                // # items in increasing portion of table
    int    i;                // lower table index that brackets y

    // --- compute table's uniform x-increment
    dx = 1.0 / (double)((double)nItems-1);

    // --- truncate item count if last 2 table entries are decreasing
    n = nItems;
    if ( table[n-3] > table[n-1] ) n = n - 2;

    // --- check if y falls in decreasing portion of table
    if ( n < nItems && y > table[nItems-1])
    {
        if ( y >= table[nItems-3] ) return ((double)n-1) * dx;
	    if ( y <= table[nItems-2] ) i = nItems - 2;
	    else i = nItems - 3;
    }

    // --- otherwise locate the interval where y falls in the table
    else i = locate(y, table, n-1);
    if ( i >= n - 1 ) return ((double)n-1) * dx;

    // --- compute x at start and end of segment
    x0 = i * dx;

    // --- linearly interpolate an x value
    dy = table[i+1] - table[i];
    if ( dy == 0.0 ) x = x0;
    else x = x0 + (y - table[i]) * dx / dy;
    if ( x < 0.0 ) x = 0.0;
    if ( x > 1.0 ) x = 1.0;
    return x;
}

//=============================================================================

int locate(double y, double *table, int jLast)
//
//  Input:   y      = value being located in table
//           table  = ptr. to table with monotonically increasing entries
//           jLast  = highest table entry index to search over
//  Output:  returns index j of table such that table[j] <= y <= table[j+1]
//  Purpose: uses bisection method to locate the highest table index whose
//           table entry does not exceed a given value.
//
//  Notes:   This function is only used in conjunction with invLookup().
//
{
    int j;
    int j1 = 0;
    int j2 = jLast;

    // Check if value <= first table entry
    if ( y <= table[0] ) return 0;

    // Check if value >= the last entry
    if ( y >= table[jLast] ) return jLast;

    // While a portion of the table still remains
    while ( j2 - j1 > 1)
    {
        // Find midpoint of remaining portion of table
        j = (j1 + j2) >> 1;

        // Value is greater or equal to midpoint: search from midpoint to j2
        if ( y >= table[j] ) j1 = j;

        // Value is less than midpoint: search from j1 to midpoint
        else j2 = j;
    }

    // Return the lower index of the remaining interval,
    return j1;
}

//=============================================================================

double getQcritical(double yc, void* p)
//
//  Input:   yc = critical depth (ft)
//           p = pointer to a TXsectStar object
//  Output:  returns flow difference value (cfs)
//  Purpose: finds difference between critical flow at depth yc and
//           some target value.
//
{
    double a, w, qc;
    TXsectStar* xsectStar;

    xsectStar = (TXsectStar *)p;
    a = xsect_getAofY(xsectStar->xsect, yc);
    w = xsect_getWofY(xsectStar->xsect, yc);
    qc = -xsectStar->qc;
    if ( w > 0.0 )  qc = a * sqrt(GRAVITY * a / w) - xsectStar->qc;
    return qc;
}

//=============================================================================

double getYcritEnum(TXsect* xsect, double q, double y0)
//
//  Input:   xsect = ptr. to cross section data structure
//           q = critical flow rate (cfs)
//           y0 = estimate of critical depth (ft)
//  Output:  returns true critical depth (ft)
//  Purpose: solves a * sqrt(a(y)*g / w(y)) - q for y using interval
//           enumeration with starting guess of y0.
//
{
    double     q0, dy, qc, yc;
    int        i1, i;
    TXsectStar xsectStar;

    // --- divide cross section depth into 25 increments and
    //     locate increment corresponding to initial guess y0
    dy = xsect->yFull / 25.;
    i1 = (int)(y0 / dy);

    // --- evaluate critical flow at this increment
    xsectStar.xsect = xsect;
    xsectStar.qc = 0.0;
    q0 = getQcritical(i1*dy, &xsectStar);

    // --- initial flow lies below target flow
    if ( q0 < q )
    {
        // --- search each successive higher depth increment
        yc = xsect->yFull;
        for ( i = i1+1; i <= 25; i++)
        {
            // --- if critical flow at current depth is above target
            //     then use linear interpolation to compute critical depth
            qc = getQcritical(i*dy, &xsectStar);
            if ( qc >= q )
            {
                yc = ( (q-q0) / (qc - q0) + ((double)i-1) ) * dy;
                break;
            }
            q0 = qc;
        }
    }

    // --- initial flow lies above target flow
    else
    {
        // --- search each successively lower depth increment
        yc = 0.0;
        for ( i = i1-1; i >= 0; i--)
        {
            // --- if critical flow at current depth is below target
            //     then use linear interpolation to compute critical depth
            qc = getQcritical(i*dy, &xsectStar);
            if ( qc < q )
            {
                yc = ( (q-qc) / (q0-qc) + (double)i ) * dy;
                break;
            }
            q0 = qc;
        }
    }
    return yc;
}

//=============================================================================

double getYcritRidder(TXsect* xsect, double q, double y0)
//
//  Input:   xsect = ptr. to cross section data structure
//           q = critical flow rate (cfs)
//           y0 = estimate of critical depth (ft)
//  Output:  returns true critical depth (ft)
//  Purpose: solves a * sqrt(a(y)*g / w(y)) - q for y using Ridder's
//           root finding method with starting guess of y0.
//
{
    double  y1 = 0.0;
    double  y2 = 0.99 * xsect->yFull;
    double  yc;
    double q0, q1, q2;
    TXsectStar xsectStar;

    // --- store reference to cross section in global pointer
    xsectStar.xsect = xsect;
    xsectStar.qc = 0.0;

    // --- check if critical flow at (nearly) full depth < target flow
    q2 = getQcritical(y2, &xsectStar);
    if (q2 < q ) return xsect->yFull;

    // --- evaluate critical flow at initial depth guess y0
    //     and at 1/2 of full depth
    q0 = getQcritical(y0, &xsectStar);
    q1 = getQcritical(0.5*xsect->yFull, &xsectStar);

    // --- adjust search interval on depth so it contains flow q
    if ( q0 > q )
    {
        y2 = y0;
        if ( q1 < q ) y1 = 0.5*xsect->yFull;
    }
    else
    {
        y1 = y0;
        if ( q1 > q ) y2 = 0.5*xsect->yFull;
    }

    // --- save value of target critical flow in global variable
    xsectStar.qc = q;

    // --- call Ridder root finding procedure with error tolerance
    //     of 0.001 ft. to find critical depth yc
    yc = findroot_Ridder(y1, y2, 0.001, getQcritical, &xsectStar);
    return yc;
}


//=============================================================================
//  RECT_CLOSED fuctions
//=============================================================================

double rect_closed_getSofA(TXsect* xsect, double a)
{
    // --- if a > area corresponding to Smax then
    //     interpolate between sMax and Sfull
    double alfMax = RECT_ALFMAX;
    if ( a / xsect->aFull > alfMax )
    {
        return xsect->sMax + (xsect->sFull - xsect->sMax) *
               (a/xsect->aFull - alfMax) / (1.0 - alfMax);
    }

    // --- otherwise use regular formula
    return a * pow(xsect_getRofA(xsect, a), 2./3.);
}

double rect_closed_getdSdA(TXsect* xsect, double a)
{
    double alpha, alfMax, r;

    // --- if above level corresponding to sMax, then
    //     use slope between sFull & sMax
    alfMax = RECT_ALFMAX;
    alpha = a / xsect->aFull;
    if ( alpha > alfMax )
    {
        return (xsect->sFull - xsect->sMax) /
               ((1.0 - alfMax) * xsect->aFull);
    }

    // --- for small a/aFull use generic central difference formula
    if ( alpha <= 1.0e-30 ) return generic_getdSdA(xsect, a);

    // --- otherwise evaluate dSdA = [5/3 - (2/3)(dP/dA)R]R^(2/3)
    //     (where P = wetted perimeter & dPdA = 2/width)
    r = xsect_getRofA(xsect, a);
    return  (5./3. - (2./3.) * (2.0/xsect->wMax) * r) * pow(r, 2./3.);
}

double rect_closed_getRofA(TXsect* xsect, double a)
{
    double p;
    if ( a <= 0.0 )   return 0.0;
    p = xsect->wMax + 2.*a/xsect->wMax; // Wetted Perim = width + 2*area/width
    if ( a/xsect->aFull > RECT_ALFMAX )
    {
        p += (a/xsect->aFull - RECT_ALFMAX) / (1.0 - RECT_ALFMAX) * xsect->wMax;
    }
    return a / p;
}


//=============================================================================
//  RECT_OPEN fuctions
//=============================================================================

double rect_open_getSofA(TXsect* xsect, double a)
{
    double y = a / xsect->wMax;
    double r = a / ((2.0-xsect->sBot)*y + xsect->wMax);
    return a * pow(r, 2./3.);
}


double rect_open_getdSdA(TXsect* xsect, double a)
{
    double r, dPdA;

    // --- for small a/aFull use generic central difference formula
    if ( a / xsect->aFull <= 1.0e-30 ) return generic_getdSdA(xsect, a);

    // --- otherwise evaluate dSdA = [5/3 - (2/3)(dP/dA)R]R^(2/3)
    //     (where P = wetted perimeter)
    r = xsect_getRofA(xsect, a);
    dPdA = (2.0 - xsect->sBot) / xsect->wMax; // since P = geom2 + 2a/geom2
    return  (5./3. - (2./3.) * dPdA * r) * pow(r, 2./3.);
}


//=============================================================================
//  RECT_TRIANG fuctions
//=============================================================================

double rect_triang_getYofA(TXsect* xsect, double a)
{
    // below upper section
    if ( a <= xsect->aBot ) return sqrt(a / xsect->sBot);

    // above bottom section
    else return xsect->yBot + (a - xsect->aBot) / xsect->wMax;
}

double rect_triang_getRofA(TXsect* xsect, double a)
{
    double y;
    double p, alf;

    if ( a <= 0.0 )   return 0.0;
    y = rect_triang_getYofA(xsect, a);

    // below upper section
    if ( y <= xsect->yBot ) return a / (2. * y * xsect->rBot);

    // wetted perimeter without contribution of top surface
    p = 2. * xsect->yBot * xsect->rBot + 2. * (y - xsect->yBot);

    // top-surface contribution
    alf = (a / xsect->aFull) - RECT_TRIANG_ALFMAX;
    if ( alf > 0.0 ) p += alf / (1.0 - RECT_TRIANG_ALFMAX) * xsect->wMax;
    return a / p;
}

double rect_triang_getSofA(TXsect* xsect, double a)
{
    // --- if a > area corresponding to sMax, then
    //     interpolate between sMax and Sfull
    double alfMax = RECT_TRIANG_ALFMAX;
    if ( a / xsect->aFull > alfMax )
        return xsect->sMax + (xsect->sFull - xsect->sMax) *
               (a/xsect->aFull - alfMax) / (1.0 - alfMax);

    // --- otherwise use regular formula
    else return a * pow(rect_triang_getRofA(xsect, a), 2./3.);
}

double rect_triang_getdSdA(TXsect* xsect, double a)
{
    double alpha, alfMax, dPdA, r;

    // --- if a > area corresponding to sMax, then
    //     use slope between sFull & sMax
    alfMax = RECT_TRIANG_ALFMAX;
    alpha = a / xsect->aFull;
    if ( alpha > alfMax )
        return (xsect->sFull - xsect->sMax) / ((1.0 - alfMax) * xsect->aFull);

    // --- use generic central difference method for very small a
    if ( alpha <= 1.0e-30 ) return generic_getdSdA(xsect, a);

    // --- find deriv. of wetted perimeter
    if ( a > xsect->aBot ) dPdA = 2.0 / xsect->wMax;  // for upper rectangle
    else dPdA = xsect->rBot / sqrt(a * xsect->sBot);  // for triang. bottom

    // --- get hyd. radius & evaluate section factor derivative formula
    r = rect_triang_getRofA(xsect, a);
    return  (5./3. - (2./3.) * dPdA * r) * pow(r, 2./3.);
}

double rect_triang_getAofY(TXsect* xsect, double y)
{
    if ( y <= xsect->yBot ) return y * y * xsect->sBot;         // below upper section
    else return xsect->aBot + (y - xsect->yBot) * xsect->wMax;  // above bottom section
}

double rect_triang_getRofY(TXsect* xsect, double y)
{
    double p, a, alf;

    // y is below upper rectangular section
    if ( y <= xsect->yBot ) return y * xsect->sBot / (2. * xsect->rBot);

    // area
    a = xsect->aBot + (y - xsect->yBot) * xsect->wMax;

    // wetted perimeter without contribution of top surface
    p = 2. * xsect->yBot * xsect->rBot + 2. * (y - xsect->yBot);

    // top-surface contribution
    alf = (a / xsect->aFull) - RECT_TRIANG_ALFMAX;
    if ( alf > 0.0 ) p += alf / (1.0 - RECT_TRIANG_ALFMAX) * xsect->wMax;
    return a / p;
}

double rect_triang_getWofY(TXsect* xsect, double y)
{
    if ( y <= xsect->yBot ) return 2.0 * xsect->sBot * y;  // below upper section
    else return xsect->wMax;                               // above bottom section
}


//=============================================================================
//  RECT_ROUND fuctions
//=============================================================================

double rect_round_getYofA(TXsect* xsect, double a)
{
    double alpha;

    // --- if above circular bottom:
    if ( a > xsect->aBot )
        return xsect->yBot + (a - xsect->aBot) / xsect->wMax;

    // --- otherwise use circular xsection method to find height
    alpha = a / (PI * xsect->rBot * xsect->rBot);
    if ( alpha < 0.04 ) return (2.0 * xsect->rBot) * getYcircular(alpha);
    return (2.0 * xsect->rBot) * lookup(alpha, Y_Circ, N_Y_Circ);
}

double rect_round_getRofA(TXsect* xsect, double a)
{
    double y1, theta1, p, arg;

    // --- if above circular invert ...
    if ( a <= 0.0 ) return 0.0;
    if ( a > xsect->aBot )
    {
        // wetted perimeter without contribution of top surface
        y1 = (a - xsect->aBot) / xsect->wMax;
        theta1 = 2.0 * asin(xsect->wMax/2.0/xsect->rBot);
        p = xsect->rBot*theta1 + 2.0*y1;

        // top-surface contribution
        arg = (a / xsect->aFull) - RECT_ROUND_ALFMAX;
        if ( arg > 0.0 ) p += arg / (1.0 - RECT_ROUND_ALFMAX) * xsect->wMax;
        return a / p;
    }

    // --- if within circular invert ...
    y1 = rect_round_getYofA(xsect, a);
    theta1 = 2.0*acos(1.0 - y1/xsect->rBot);
    p = xsect->rBot * theta1;
    return a / p;
}

double rect_round_getSofA(TXsect* xsect, double a)
{
    double alpha, aFull, sFull;

    // --- if a > area corresponding to sMax,
    //     interpolate between sMax and sFull
    double alfMax = RECT_ROUND_ALFMAX;
    if ( a / xsect->aFull > alfMax )
    {
        return xsect->sMax + (xsect->sFull - xsect->sMax) *
               (a / xsect->aFull - alfMax) / (1.0 - alfMax);
    }

    // --- if above circular invert, use generic function
    else if ( a > xsect->aBot )
    {
        return a * pow(xsect_getRofA(xsect, a), 2./3.);
    }

    // --- otherwise use circular xsection function applied
    //     to full circular shape of bottom section
    else
    {
        aFull = PI * xsect->rBot * xsect->rBot;
        alpha = a / aFull;
        sFull = xsect->sBot;

        // --- use special function for small a/aFull
        if ( alpha < 0.04 ) return sFull * getScircular(alpha);

        // --- otherwise use table
        else return sFull * lookup(alpha, S_Circ, N_S_Circ);
    }
}

double rect_round_getdSdA(TXsect* xsect, double a)
{
    double alfMax, r, dPdA;

    // --- if a > area corresponding to sMax, then
    //     use slope between sFull & sMax
    alfMax = RECT_ROUND_ALFMAX;
    if ( a / xsect->aFull > alfMax )
    {
        return (xsect->sFull - xsect->sMax) /
               ((1.0 - alfMax) * xsect->aFull);
    }

    // --- if above circular invert, use analytical function for dS/dA
    else if ( a > xsect->aBot )
    {
        r = rect_round_getRofA(xsect, a);
        dPdA = 2.0 / xsect->wMax;       // d(wet perim)/dA for rect.
        return  (5./3. - (2./3.) * dPdA * r) * pow(r, 2./3.);
    }

    // --- otherwise use generic finite difference function
    else return generic_getdSdA(xsect, a);
}

double rect_round_getAofY(TXsect* xsect, double y)
{
    double theta1;

    // --- if above circular invert...
    if ( y > xsect->yBot )
        return xsect->aBot + (y - xsect->yBot) * xsect->wMax;

    // --- find area of circular section
    theta1 = 2.0*acos(1.0 - y/xsect->rBot);
    return 0.5 * xsect->rBot * xsect->rBot * (theta1 - sin(theta1));
}

double rect_round_getRofY(TXsect* xsect, double y)
{
    double theta1;

    // --- if above top of circular bottom, use RofA formula
    if ( y <= 0.0 ) return 0.0;
    if ( y > xsect->yBot )
        return rect_round_getRofA( xsect, rect_round_getAofY(xsect, y) );

    // --- find hyd. radius of circular section
    theta1 = 2.0*acos(1.0 - y/xsect->rBot);
    return 0.5 * xsect->rBot * (1.0 - sin(theta1)) / theta1;
}

double rect_round_getWofY(TXsect* xsect, double y)
{
    // --- return width if depth above circular bottom section
    if ( y > xsect->yBot ) return xsect->wMax;

    // --- find width of circular section
    return 2.0 * sqrt( y * (2.0*xsect->rBot - y) );
}


//=============================================================================
//  MOD_BASKETHANDLE fuctions
//=============================================================================

// Note: the variables rBot, yBot, and aBot refer to properties of the
//       circular top portion of the cross-section (not the bottom)

double mod_basket_getYofA(TXsect* xsect, double a)
{
    double alpha, y1;

    // --- water level below top of rectangular bottom
    if ( a <= xsect->aFull - xsect->aBot ) return a / xsect->wMax;

    // --- find unfilled top area / area of full circular top
    alpha = (xsect->aFull - a) / (PI * xsect->rBot * xsect->rBot);

    // --- find unfilled height
    if ( alpha < 0.04 ) y1 = getYcircular(alpha);
    else                y1 = lookup(alpha, Y_Circ, N_Y_Circ);
    y1 = 2.0 * xsect->rBot * y1;

    // --- return difference between full height & unfilled height
    return xsect->yFull - y1;
}

double mod_basket_getRofA(TXsect* xsect, double a)
{
    double y1, p, theta1;

    // --- water level is below top of rectangular bottom;
    //     return hyd. radius of rectangle
    if ( a <= xsect->aFull - xsect->aBot )
        return a / (xsect->wMax + 2.0 * a / xsect->wMax);

    // --- find height of empty area
    y1 = xsect->yFull - mod_basket_getYofA(xsect, a);

    // --- find angle of circular arc corresponding to this height
    theta1 = 2.0 * acos(1.0 - y1 / xsect->rBot);

    // --- find perimeter of wetted portion of circular arc
    //     (angle of full circular opening was stored in sBot)
    p = (xsect->sBot - theta1) * xsect->rBot;

    // --- add on wetted perimeter of bottom rectangular area
    y1 = xsect->yFull - xsect->yBot;
    p =  p + 2.0*y1 + xsect->wMax;

    // --- return area / wetted perimeter
    return a / p;
}

double mod_basket_getdSdA(TXsect* xsect, double a)
{
    double r, dPdA;

    // --- if water level below top of rectangular bottom but not
    //     empty then use same code as for rectangular xsection
    if ( a <= xsect->aFull - xsect->aBot && a/xsect->aFull > 1.0e-30 )
    {
        r = a / (xsect->wMax + 2.0 * a / xsect->wMax);
        dPdA = 2.0 / xsect->wMax;
        return  (5./3. - (2./3.) * dPdA * r) * pow(r, 2./3.);
    }

    // --- otherwise use generic function
    else return generic_getdSdA(xsect, a);
}

double mod_basket_getAofY(TXsect* xsect, double y)
{
    double a1, theta1, y1;

    // --- if water level is below top of rectangular bottom
    //     return depth * width
    if ( y <= xsect->yFull - xsect->yBot ) return y * xsect->wMax;

    // --- find empty top circular area
    y1 = xsect->yFull - y;
    theta1 = 2.0*acos(1.0 - y1/xsect->rBot);
    a1 = 0.5 * xsect->rBot * xsect->rBot * (theta1 - sin(theta1));

    // --- return difference between full and empty areas
    return xsect->aFull - a1;
}

double mod_basket_getWofY(TXsect* xsect, double y)
{
    double y1;

    // --- if water level below top of rectangular bottom then return width
    if ( y <= 0.0 ) return 0.0;
    if ( y <= xsect->yFull - xsect->yBot ) return xsect->wMax;

    // --- find width of empty top circular section
    y1 = xsect->yFull - y;
    return 2.0 * sqrt( y1 * (2.0*xsect->rBot - y1) );
}


//=============================================================================
//  TRAPEZOIDAL fuctions
//
//  Note: yBot = width of bottom
//        sBot = avg. of side slopes
//        rBot = length of sides per unit of depth
//=============================================================================

double trapez_getYofA(TXsect* xsect, double a)
{
    if ( xsect->sBot == 0.0 ) return a / xsect->yBot;
    return ( sqrt( xsect->yBot*xsect->yBot + 4.*xsect->sBot*a )
             - xsect->yBot )/(2. * xsect->sBot);
}

double trapez_getRofA(TXsect* xsect, double a)
{
    return a / (xsect->yBot + trapez_getYofA(xsect, a) * xsect->rBot);
}

double trapez_getdSdA(TXsect* xsect, double a)
{
    double r, dPdA;
    // --- use generic central difference method for very small a
    if ( a/xsect->aFull <= 1.0e-30 ) return generic_getdSdA(xsect, a);

    // --- otherwise use analytical formula:
    //     dSdA = [5/3 - (2/3)(dP/dA)R]R^(2/3)
    r = trapez_getRofA(xsect, a);
    dPdA = xsect->rBot /
           sqrt( xsect->yBot * xsect->yBot + 4. * xsect->sBot * a );
    return  (5./3. - (2./3.) * dPdA * r) * pow(r, 2./3.);
}

double trapez_getAofY(TXsect* xsect, double y)
{
    return ( xsect->yBot + xsect->sBot * y ) * y;
}

double trapez_getRofY(TXsect* xsect, double y)
{
    if ( y == 0.0 ) return 0.0;
    return trapez_getAofY(xsect, y) / (xsect->yBot + y * xsect->rBot);
}

double trapez_getWofY(TXsect* xsect, double y)
{
    return xsect->yBot + 2.0 * y * xsect->sBot;
}


//=============================================================================
//  TRIANGULAR fuctions
//=============================================================================

double triang_getYofA(TXsect* xsect, double a)
{
    return sqrt(a / xsect->sBot);
}

double triang_getRofA(TXsect* xsect, double a)
{
    return a / (2. * triang_getYofA(xsect, a) * xsect->rBot);
}

double triang_getdSdA(TXsect* xsect, double a)
{
    double r, dPdA;
    // --- use generic finite difference method for very small 'a'
    if ( a/xsect->aFull <= 1.0e-30 ) return generic_getdSdA(xsect, a);

    // --- evaluate dSdA = [5/3 - (2/3)(dP/dA)R]R^(2/3)
    r = triang_getRofA(xsect, a);
    dPdA = xsect->rBot / sqrt(a * xsect->sBot);
    return  (5./3. - (2./3.) * dPdA * r) * pow(r, 2./3.);
}

double triang_getAofY(TXsect* xsect, double y)
{
    return y * y * xsect->sBot;
}

double triang_getRofY(TXsect* xsect, double y)
{
    return (y * xsect->sBot) / (2. * xsect->rBot);
}

double triang_getWofY(TXsect* xsect, double y)
{
    return 2.0 * xsect->sBot * y;
}


//=============================================================================
//  PARABOLIC fuctions
//=============================================================================

double parab_getYofA(TXsect* xsect, double a)
{
    return pow( (3./4.) * a / xsect->rBot, 2./3. );
}

double parab_getRofA(TXsect* xsect, double a)
{
    if ( a <= 0.0 ) return 0.0;
    return a / parab_getPofY( xsect, parab_getYofA(xsect, a) );
}

double parab_getPofY(TXsect* xsect, double y)
{
    double x = 2. * sqrt(y) / xsect->rBot;
    double t = sqrt(1.0 + x * x);
    return 0.5 * xsect->rBot * xsect->rBot * ( x * t + log(x + t) );
}

double parab_getAofY(TXsect* xsect, double y)
{
    return (4./3. * xsect->rBot * y * sqrt(y));
}

double parab_getRofY(TXsect* xsect, double y)
{
    if ( y <= 0.0 ) return 0.0;
    return parab_getAofY(xsect, y) / parab_getPofY(xsect, y);
}

double parab_getWofY(TXsect* xsect, double y)
{
    return 2.0 * xsect->rBot * sqrt(y);
}


//=============================================================================
//  POWERFUNC fuctions
//=============================================================================

double powerfunc_getYofA(TXsect* xsect, double a)
{
    return pow(a / xsect->rBot, 1.0 / (xsect->sBot + 1.0));
}

double powerfunc_getRofA(TXsect* xsect, double a)
{
    if ( a <= 0.0 ) return 0.0;
    return a / powerfunc_getPofY(xsect, powerfunc_getYofA(xsect, a));
}

double powerfunc_getPofY(TXsect* xsect, double y)
{
    double dy1 = 0.02 * xsect->yFull;
    double h = (xsect->sBot + 1.0) * xsect->rBot / 2.0;
    double m = xsect->sBot;
    double p = 0.0;
    double y1 = 0.0;
    double x1 = 0.0;
    double x2, y2, dx, dy;
    do
    {
        y2 = y1 + dy1;
        if ( y2 > y ) y2 = y;
        x2 = h * pow(y2, m);
        dx = x2 - x1;
        dy = y2 - y1;
        p += sqrt(dx*dx + dy*dy);
        x1 = x2;
        y1 = y2;
    } while ( y2 < y );
    return 2.0 * p;
}

double powerfunc_getAofY(TXsect* xsect, double y)
{
    return xsect->rBot * pow(y, xsect->sBot + 1.0);
}

double powerfunc_getRofY(TXsect* xsect, double y)
{
    if ( y <= 0.0 ) return 0.0;
    return powerfunc_getAofY(xsect, y) / powerfunc_getPofY(xsect, y);
}

double powerfunc_getWofY(TXsect* xsect, double y)
{
    return (xsect->sBot + 1.0) * xsect->rBot * pow(y, xsect->sBot);
}


//=============================================================================
//  CIRCULAR functions
//=============================================================================

double circ_getYofA(TXsect* xsect, double a)
{
    double alpha = a / xsect->aFull;

    // --- use special function for small a/aFull
    if ( alpha < 0.04 )  return xsect->yFull * getYcircular(alpha);

    // --- otherwise use table
    else return xsect->yFull * lookup(alpha, Y_Circ, N_Y_Circ);
}

double circ_getAofS(TXsect* xsect, double s)
{
    double psi = s / xsect->sFull;
    if (psi == 0.0) return 0.0;
    if (psi >= 1.0) return xsect->aFull;

    // --- use special function for small s/sFull
    if (psi <= 0.015) return xsect->aFull * getAcircular(psi);

    // --- otherwise use table
    else return xsect->aFull * invLookup(psi, S_Circ, N_S_Circ);
}

double circ_getSofA(TXsect* xsect, double a)
{
    double alpha = a / xsect->aFull;

    // --- use special function for small a/aFull
    if ( alpha < 0.04 ) return xsect->sFull * getScircular(alpha);

    // --- otherwise use table
    else
    return xsect->sFull * lookup(alpha, S_Circ, N_S_Circ);
}

double circ_getdSdA(TXsect* xsect, double a)
{
    double alpha, theta, p, r, dPdA;

    // --- for near-zero area, use generic central difference formula
    alpha = a / xsect->aFull;
    if ( alpha <= 1.0e-30 ) return 1.0e-30;  //generic_getdSdA(xsect, a);

	// --- for small a/aFull use analytical derivative
    else if ( alpha < 0.04 )
    {
        theta = getThetaOfAlpha(alpha);
        p = theta * xsect->yFull / 2.0;
        r = a / p;
        dPdA = 4.0 / xsect->yFull / (1. - cos(theta));
        return  (5./3. - (2./3.) * dPdA * r) * pow(r, 2./3.);
    }

    // --- otherwise use generic tabular getdSdA
    else return tabular_getdSdA(xsect, a, S_Circ, N_S_Circ);
}

////////////////////////////////////////////////
// This is an alternate method used in SWMM 4.4.
////////////////////////////////////////////////
/*
double circ_getdSdA(TXsect* xsect, double a)
{
    double alpha, a1, a2, da, s1, s2, ds;
    alpha = a / xsect->aFull;
    if ( alpha <= 1.0e-30 ) return 1.0e-30;
    da = 0.002;
    a1 = alpha - 0.001;
    a2 = alpha + 0.001;
    if ( a1 < 0.0 )
    {
        a1 = 0.0;
        da = alpha + 0.001;
    }
    s1 = getScircular(a1);
    s2 = getScircular(a2);
    ds = (s2 - s1) / da;
    if ( ds <= 1.0e-30 ) ds = 1.0e-30;
    return xsect->sFull * ds / xsect->aFull;
}
*/

double circ_getAofY(TXsect* xsect, double y)
{
    double yNorm;
    yNorm = y / xsect->yFull;
    return xsect->aFull * lookup(yNorm, A_Circ, N_A_Circ);
}


//=============================================================================
//  FILLED_CIRCULAR functions
//=============================================================================

double filled_circ_getYofA(TXsect* xsect, double a)
{
    double y;

    // --- temporarily remove filled portion of circle
    xsect->yFull += xsect->yBot;
    xsect->aFull += xsect->aBot;
    a += xsect->aBot;

    // --- find depth in unfilled circle
    y = circ_getYofA(xsect, a);

    // --- restore original values
    y -= xsect->yBot;
    xsect->yFull -= xsect->yBot;
    xsect->aFull -= xsect->aBot;
    return y;
}

double filled_circ_getAofY(TXsect* xsect, double y)
{
    double a;

    // --- temporarily remove filled portion of circle
    xsect->yFull += xsect->yBot;
    xsect->aFull += xsect->aBot;
    y += xsect->yBot;

    // --- find area of unfilled circle
    a = circ_getAofY(xsect, y);

    // --- restore original values
    a -= xsect->aBot;
    xsect->yFull -= xsect->yBot;
    xsect->aFull -= xsect->aBot;
    return a;
}

double filled_circ_getRofY(TXsect* xsect, double y)
{
    double a, r, p;

    // --- temporarily remove filled portion of circle
    xsect->yFull += xsect->yBot;
    xsect->aFull += xsect->aBot;
    y += xsect->yBot;

    // --- get area,  hyd. radius & wetted perimeter of unfilled circle
    a = circ_getAofY(xsect, y);
    r = 0.25 * xsect->yFull * lookup(y/xsect->yFull, R_Circ, N_R_Circ);
    p = (a/r);

    // --- reduce area and wetted perimeter by amount of filled circle
    //     (rBot = filled perimeter, sBot = filled width)
    a = a - xsect->aBot;
    p = p - xsect->rBot + xsect->sBot;

    // --- compute actual hyd. radius & restore xsect parameters
    r = a / p;
    xsect->yFull -= xsect->yBot;
    xsect->aFull -= xsect->aBot;
    return r;
}


//=============================================================================
//  Special functions for circular cross sections
//=============================================================================

double getYcircular(double alpha)
{
    double theta;
    if ( alpha >= 1.0 ) return 1.0;
    if ( alpha <= 0.0 ) return 0.0;
    if ( alpha <= 1.0e-5 )
    {
        theta = pow(37.6911*alpha, 1./3.);
        return theta * theta / 16.0;
    }
    theta = getThetaOfAlpha(alpha);
    return (1.0 - cos(theta/2.)) / 2.0;
}

double getScircular(double alpha)
{
    double theta;
    if ( alpha >= 1.0 ) return 1.0;
    if ( alpha <= 0.0 ) return 0.0;
    if ( alpha <= 1.0e-5 )
    {
        theta = pow(37.6911*alpha, 1./3.);
        return pow(theta, 13./3.) / 124.4797;
    }
    theta = getThetaOfAlpha(alpha);
    return pow((theta - sin(theta)), 5./3.) / (2.0 * PI) / pow(theta, 2./3.);
}

double getAcircular(double psi)
{
    double theta;
    if ( psi >= 1.0 ) return 1.0;
    if ( psi <= 0.0 ) return 0.0;
    if ( psi <= 1.0e-6 )
    {
        theta = pow(124.4797*psi, 3./13.);
        return theta*theta*theta / 37.6911;
    }
    theta = getThetaOfPsi(psi);
    return (theta - sin(theta)) / (2.0 * PI);
}

double getThetaOfAlpha(double alpha)
{
    int    k;
    double theta, theta1, ap, d;

    if ( alpha > 0.04 ) theta = 1.2 + 5.08 * (alpha - 0.04) / 0.96;
    else theta = 0.031715 - 12.79384 * alpha + 8.28479 * sqrt(alpha);
    theta1 = theta;
    ap  = (2.0*PI) * alpha;
    for (k = 1; k <= 40; k++ )
    {
        d = - (ap - theta + sin(theta)) / (1.0 - cos(theta));
        // --- modification to improve convergence for large theta
        if ( d > 1.0 ) d = SIGN( 1.0, d );
        theta = theta - d;
        if ( fabs(d) <= 0.0001 ) return theta;
    }
    return theta1;
}

double getThetaOfPsi(double psi)
{
    int    k;
    double theta, theta1, ap, tt, tt23, t3, d;

    if      (psi > 0.90)  theta = 4.17 + 1.12 * (psi - 0.90) / 0.176;
    else if (psi > 0.5)   theta = 3.14 + 1.03 * (psi - 0.5) / 0.4;
    else if (psi > 0.015) theta = 1.2 + 1.94 * (psi - 0.015) / 0.485;
    else                  theta = 0.12103 - 55.5075 * psi +
                                  15.62254 * sqrt(psi);
    theta1 = theta;
    ap     = (2.0*PI) * psi;

    for (k = 1; k <= 40; k++)
    {
        theta    = fabs(theta);
        tt       = theta - sin(theta);
        tt23     = pow(tt, 2./3.);
        t3       = pow(theta, 1./3.);
        d        = ap * theta / t3 - tt * tt23;
        d        = d / ( ap*(2./3.)/t3 - (5./3.)*tt23*(1.0-cos(theta)) );
        theta    = theta - d;
        if ( fabs(d) <= 0.0001 ) return theta;
    }
    return theta1;
}<|MERGE_RESOLUTION|>--- conflicted
+++ resolved
@@ -3,11 +3,7 @@
 //
 //   Project:  EPA SWMM5
 //   Version:  5.2
-<<<<<<< HEAD
-//   Date:     11/01/21   (Build 5.2.0)
-=======
 //   Date:     10/17/22   (Build 5.2.2)
->>>>>>> 0eb322c7
 //   Author:   L. Rossman
 //             M. Tryby (EPA)
 //
@@ -36,11 +32,8 @@
 //   - Width at full height set to 0 for closed rectangular shape.
 //   Build 5.2.0:
 //   - Support added for Street cross sections.
-<<<<<<< HEAD
-=======
 //   Build 5.2.2:
 //   - Feasibility check added to Mod. Baskethandle & Rect.-Round shapes.
->>>>>>> 0eb322c7
 //-----------------------------------------------------------------------------
 #define _CRT_SECURE_NO_DEPRECATE
 
