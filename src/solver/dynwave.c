--- conflicted
+++ resolved
@@ -52,11 +52,7 @@
 //     from downstream node inflow instead of upstream node outflow.
 //
 //   Build 5.1.015:
-<<<<<<< HEAD
-//   - The 5.1.014 change regarding conduit losses has been retracted.
-=======
 //   - Roll back the 5.1.014 change for conduit losses in updateNodeFlows().
->>>>>>> 0650f71c
 //
 //-----------------------------------------------------------------------------
 #define _CRT_SECURE_NO_DEPRECATE
