/*
 *  toolkit.h - OWA SWMM Toolkit API
 *
 *  Created on: Aug 30, 2016
 *  Updated on:
 *
 *  Author:      See CONTRIBUTORS
 * 
 *  Note: 
 *     Originally developed by Bryant McDonnell 
 */

#ifndef TOOLKIT_H
#define TOOLKIT_H



#define _CRT_SECURE_NO_DEPRECATE

#include "toolkit_enums.h"
#include "toolkit_structs.h"
#include "toolkit_export.h"

#include "../consts.h"
#include "../enums.h"
#include "../datetime.h"
#include "../lid.h"
#include "../inlet.h"

#ifdef __cplusplus
extern "C" {
#endif


/**
 @brief Get full semantic version number
 @param[out] Pointer to version number string
 @returns error code
*/
EXPORT_TOOLKIT const char *swmm_getSemVersion();

/**
 @brief Get Build Id
 @param[out] Pointer to build id string
 @returns error code
*/
EXPORT_TOOLKIT const char *swmm_getBuildId();


/**
 @brief Opens SWMM input file, reads in network data, runs, and closes
 @param f1 pointer to name of input file (must exist)
 @param f2 pointer to name of report file (to be created)
 @param f3 pointer to name of binary output file (to be created)
 @param pointer to callback function (for printing progress)
 @return error code
*/
EXPORT_TOOLKIT int swmm_run_cb(const char *f1, const char *f2, const char *f3,
    void (*callback) (double *));

/**
 @brief Get the text of an error code.
 @param errcode The error code
 @param[out] errorMsg The error string represented by the code
 @return Error code
*/
EXPORT_TOOLKIT int swmm_getAPIError(int errorCode, char **errorMsg);

/**
 @brief Finds the index of an object given its ID.
 @param type An object type (see @ref SM_ObjectType)
 @param id The object ID
 @param[out] index The objects index
 @return Error code
*/
EXPORT_TOOLKIT int swmm_project_findObject(SM_ObjectType type, char *id, int *index);

/**
@brief Gets Simulation Unit
@param type Option code (see @ref SM_Units)
@param[out] value Option value
@return Error code
*/
EXPORT_TOOLKIT int swmm_getSimulationUnit(SM_Units type, int *value);

/**
 @brief Gets Simulation Analysis Setting
 @param type Option code (see @ref SM_SimOption)
 @param[out] value Option value
 @return Error code
 */
EXPORT_TOOLKIT int swmm_getSimulationAnalysisSetting(SM_SimOption type, int *value);

/**
 @brief Gets Simulation Analysis Setting
 @param type Option code (see @ref SM_SimSetting)
 @param[out] value Option value
 @return Error code
 */
EXPORT_TOOLKIT int swmm_getSimulationParam(SM_SimSetting type, double *value);

/**
<<<<<<< HEAD
 @brief Use/override a hotstart file before the simulation starts.
 @param type The property type code (see @ref SM_HotStart)
 @param hsfile The file name of the hot start file that the user would like to use.
 @return Error code
*/
EXPORT_TOOLKIT int swmm_hotstart(SM_HotStart type, const char *hsfile);

=======
 @brief Set Simulation Analysis Setting
 @param type Option code (see @ref SM_SimSetting)
 @param value Option value
 @return Error code
 */
EXPORT_TOOLKIT int  swmm_setSimulationParam(SM_SimSetting type, double value);
>>>>>>> 033a9f76
/**
 @brief Gets Object Count
 @param type Option code (see @ref SM_ObjectType)
 @param[out] count Option value
 @return Error code
 */
EXPORT_TOOLKIT int swmm_countObjects(SM_ObjectType type, int *count);

/**
 @brief Gets Object ID
 @param type Option code (see @ref SM_ObjectType)
 @param index of the Object
 @param[out] id The string ID of object.
 @return Error code
 */
EXPORT_TOOLKIT int swmm_getObjectId(SM_ObjectType type, int index, char **id);

/**
 @brief Gets Object Index
 @param type Option code (see @ref SM_ObjectType)
 @param[in] id of the Object
 @param[out] index of the Object
 @return errcode Error Code
 */
EXPORT_TOOLKIT int swmm_getObjectIndex(SM_ObjectType type, char *id, int *index);

/**
 @brief Get the type of node with specified index.
 @param index The index of a node
 @param[out] Ntype The type code for the node (@ref SM_NodeType).
 id must be pre-allocated by the caller.
 @return Error code
*/
EXPORT_TOOLKIT int swmm_getNodeType(int index, SM_NodeType *Ntype);

/**
 @brief Get the type of link with specified index.
 @param index The index of a link
 @param[out] Ltype The type code for the link (@ref SM_LinkType).
 @return Error code
*/
EXPORT_TOOLKIT int swmm_getLinkType(int index, SM_LinkType *Ltype);

/**
 @brief Get the link Connection Node Indeces. If the conduit has a
 negative slope, the dynamic wave solver will automatically
 reverse the nodes. To check the direction, call @ref swmm_getLinkDirection().
 @param index The index of a link
 @param[out] Node1 The upstream node index.
 @param[out] Node2 The downstream node index.
 @return Error code
*/
EXPORT_TOOLKIT int swmm_getLinkConnections(int index, int *node1, int *node2);

/**
 @brief Get the link flow direction (see @ref swmm_getLinkType() for notes.
 @param index The index of a link
 @param[out] value The link flow direction.
 @return Error code
*/
EXPORT_TOOLKIT int swmm_getLinkDirection(int index, signed char *value);

/**
 @brief Get the Subcatchment connection. Subcatchments can load to a
 node, another subcatchment, or itself.
 @param index The index of a Subcatchment
 @param[out] type The type of object loading (See @ref SM_ObjectType)
 @param[out] out_index The object index
 @return Error code
*/
EXPORT_TOOLKIT int swmm_getSubcatchOutConnection(int index, SM_ObjectType *type, int *out_index);

/**
 @brief Get the number of lid units on a subcatchment.
 @param index The index of a subcatchment
 @param[out] value The number of lid units on a subcatchment
 @return Error code
*/
EXPORT_TOOLKIT int swmm_getLidUCount(int index, int *value);

/**
 @brief Get a property value for a specified lid unit on a specified subcatchment
 @param index The index of a subcatchment
 @param lidIndex The index of specified lid unit
 @param Param The property type code (See @ref SM_LidUProperty)
 @param[out] value The value of the lid unit's property
 @return Error code
*/
EXPORT_TOOLKIT int swmm_getLidUParam(int index, int lidIndex, SM_LidUProperty param, double *value);

/**
 @brief Set a property value for a specified lid unit on a specified subcatchment
 @param index The index of a subcatchment
 @param lidIndex The index of specified lid unit
 @param Param The property type code (See @ref SM_LidUProperty)
 @param value The new value of the lid unit's property
 @return Error code
*/
EXPORT_TOOLKIT int swmm_setLidUParam(int index, int lidIndex, SM_LidUProperty param, double value);

/**
 @brief Get the lid option for a specified lid unit on a specified subcatchment
 @param index The index of a subcatchment
 @param lidIndex The index of specified lid unit
 @param Param The lid option type code (See @ref SM_LidUOptions)
 @param[out] value The value of the option for the lid unit
 @return Error code
*/
EXPORT_TOOLKIT int swmm_getLidUOption(int index, int lidIndex, SM_LidUOptions param, int *value);

/**
 @brief Set the lid option for a specified lid unit on a specified subcatchment
 @param index The index of a subcatchment
 @param lidIndex The index of specified lid unit
 @param Param The lid option type code (See @ref SM_LidUOptions)
 @param value The new value of the option for the lid unit
 @return Error code
*/
EXPORT_TOOLKIT int swmm_setLidUOption(int index, int lidIndex, SM_LidUOptions param, int value);

/**
 @brief Get the lid control surface immediate overflow condition
 @param lidControlIndex The index of specified lid control
 @param[out] condition The value of surface immediate overflow condition
 @return Error code
*/
EXPORT_TOOLKIT int swmm_getLidCOverflow(int lidControlIndex, int *condition);

/**
 @brief Get a property value for specified lid control
 @param lidControlIndex The index of specified lid control
 @param layerIndex The index of specified lid layer (See @ref SM_LidLayer)
 @param Param The property type code (See @ref SM_LidLayerProperty)
 @param[out] value The value of lid control's property
 @return Error code
*/
EXPORT_TOOLKIT int swmm_getLidCParam(int lidControlIndex, SM_LidLayer layerIndex, SM_LidLayerProperty param, double *value);

/**
 @brief Set a property value for specified lid control
 @param lidControlIndex The index of specified lid control
 @param layerIndex The index of specified lid layer (See @ref SM_LidLayer)
 @param Param The property type code (See @ref SM_LidLayerProperty)
 @param value The new value for the lid control's property
 @return Error code
*/
EXPORT_TOOLKIT int swmm_setLidCParam(int lidControlIndex, SM_LidLayer layerIndex, SM_LidLayerProperty param, double value);

/**
 @brief Get the lid unit water balance simulated value at current time
 @param index The index of a subcatchment
 @param lidIndex The index of specified lid unit
 @param layerIndex The index of specified lid layer (See @ref SM_LidLayer)
 @param Param The result type code (See @ref SM_LidResult)
 @param[out] result The result for the specified lid unit
 @return Error code
*/
EXPORT_TOOLKIT int swmm_getLidUFluxRates(int index, int lidIndex, SM_LidLayer layerIndex, double *result);

/**
 @brief Get the lid group of a specified subcatchment result at current time
 @param index The index of a subcatchment
 @param type The result type code (See @ref SM_LidResult)
 @param[out] result The result for the specified lid group
 @return Error code
*/
EXPORT_TOOLKIT int swmm_getLidGResult(int index, SM_LidResult type, double *result);

/**
 @brief Get the lid unit of a specified subcatchment result at current time
 @param index The index of a subcatchment
 @param lidIndex The index of specified lid unit
 @param type The result type code (See @ref SM_LidResult)
 @param[out] result The result for the specified lid unit
 @return Error code
*/
EXPORT_TOOLKIT int swmm_getLidUResult(int index, int lidIndex, SM_LidResult type, double *result);

/**
 @brief Get a property value for specified node.
 @param index The index of a node
 @param Param The property type code (See @ref SM_NodeProperty)
 @param[out] value The value of the node's property
 @return Error code
*/
EXPORT_TOOLKIT int swmm_getNodeParam(int index, SM_NodeProperty param, double *value);

/**
 @brief Set a property value for specified node.
 @param index The index of a node
 @param Param The property type code (See @ref SM_NodeProperty)
 @param value The new value of the node's property
 @return Error code
*/
EXPORT_TOOLKIT int swmm_setNodeParam(int index, SM_NodeProperty param, double value);

/**
 @brief Get a property value for specified link.
 @param index The index of a link
 @param Param The property type code (See @ref SM_LinkProperty)
 @param[out] value The value of the link's property
 @return Error code
*/
EXPORT_TOOLKIT int swmm_getLinkParam(int index, SM_LinkProperty param, double *value);

/**
 @brief Set a property value for specified link.
 @param index The index of a link
 @param Param The property type code (See @ref SM_LinkProperty)
 @param value The new value of the link's property
 @return Error code
*/
EXPORT_TOOLKIT int swmm_setLinkParam(int index, SM_LinkProperty param, double value);

/**
 @brief Get a property value for the inlets of a specified link.
 @param index The index of a link
 @param Param The property type code (See @ref SM_InletProperty)
 @param[out] value The value of the inlet's property
 @return Error code
*/
EXPORT_TOOLKIT int swmm_getInletParam(int index, SM_InletProperty param, double *value);

/**
 @brief Set a property value for the inlets of a specified link.
 @param index The index of a link
 @param Param The property type code (See @ref SM_InletProperty)
 @param value The new value of the inlet's property
 @return Error code
*/
EXPORT_TOOLKIT int swmm_setInletParam(int index, SM_InletProperty param, double value);

/**
 @brief Get a property value for specified subcatchment.
 @param index The index of a subcatchment
 @param Param The property type code (See @ref SM_SubcProperty)
 @param[out] value The value of the subcatchment's property
 @return Error code
*/
EXPORT_TOOLKIT int swmm_getSubcatchParam(int index, SM_SubcProperty param, double *value);

/**
 @brief Set a property value for specified subcatchment.
 @param index The index of a subcatchment
 @param Param The property type code (See @ref SM_SubcProperty)
 @param value The new value of the subcatchment's property
 @return Error code
*/
EXPORT_TOOLKIT int swmm_setSubcatchParam(int index, SM_SubcProperty param, double value);

/**
 @brief Get the current simulation datetime information.
 @param type The property type code (See @ref SM_TimePropety)
 @param[out] year The year
 @param[out] month The month
 @param[out] day The day
 @param[out] hour The hour
 @param[out] minute The minute
 @param[out] second The seconds
 @return Error code
*/
EXPORT_TOOLKIT int swmm_getSimulationDateTime(SM_TimePropety type, int *year, int *month,
                                         int *day, int *hour, int *minute,
                                         int *second);

/**
 @brief Set simulation datetime information.
 @param type The property type code (See @ref SM_TimePropety)
 @param year The year
 @param month The month
 @param day The day
 @param hour The hour
 @param minute The minute
 @param second The second
 @return Error code
*/
EXPORT_TOOLKIT int swmm_setSimulationDateTime(SM_TimePropety type, int year, int month,
                                         int day, int hour, int minute,
                                         int second);

/**
 @brief Get the current simulation datetime information.
 @param[out] year The year
 @param[out] month The month
 @param[out] day The day
 @param[out] hour The hour
 @param[out] minute The minute
 @param[out] second The seconds
 @return Error code
*/
EXPORT_TOOLKIT int swmm_getCurrentDateTime(int *year, int *month, int *day,
                                      int *hour, int *minute, int *second);

/**
 @brief Get a result value for specified node.
 @param index The index of a node
 @param type The property type code (See @ref SM_NodeResult)
 @param[out] result The result of the node's property
 @return Error code
*/
EXPORT_TOOLKIT int swmm_getNodeResult(int index, SM_NodeResult type, double *result);

/**
 @brief Gets pollutant values for a specified node.
 @param index The index of a node
 @param type The property type code (see @ref SM_NodePollut)
 @param[out] PollutArray result array
 @return Error code
*/
EXPORT_TOOLKIT int swmm_getNodePollut(int index, SM_NodePollut type, double **pollutArray, int *length);

/**
 @brief Sets pollutant values for a specified node.
 @param index The index of a node
 @param pollutant_index Pollutant index to set
 @param pollutant_value Pollutant value to set 
 @return Error code
*/
EXPORT_TOOLKIT int swmm_setNodePollut(int index, SM_NodePollut type, int pollutant_index, double pollutant_value);

/**
 @brief Sets pollutant values for a specified node.
 @param index The index of a node
 @param type The property type code (See @ref SM_NodePollut)
 @param pollutant_index Pollutant index to set
 @param pollutant_value Pollutant value to set 
 @return Error code
*/

EXPORT_TOOLKIT int swmm_setLinkPollut(int index, SM_LinkPollut type, int pollutant_index, double pollutant_value);

/**
 @brief Sets pollutant values for a specified link.
 @param index The index of a link
 @param type The property type code (See @ref SM_LinkPollut)
 @param pollutant_index Pollutant index to set
 @param pollutant_value Pollutant value to set 
 @return Error code
*/
EXPORT_TOOLKIT int swmm_getLinkResult(int index, SM_LinkResult type, double *result);

/**
 @brief Gets results for the inlets of a specified link.
 @param index The index of a link with inlets
 @param type The result type code (See @ref SM_InletResult)
 @param result Pollutant index to set
 @param[out] result The result of the inlet's property
 @return Error code
*/
EXPORT_TOOLKIT int swmm_getInletResult(int index, SM_InletResult type, double *result);


/**
 @brief Gets pollutant values for a specified link.
 @param index The index of a link
 @param type The property type code (see @ref SM_LinkPollut)
 @param[out] PollutArray result array
 @return Error code
*/
EXPORT_TOOLKIT int swmm_getLinkPollut(int index, SM_LinkPollut type, double **pollutArray, int *length);

/**
 @brief Get a result value for specified subcatchment.
 @param index The index of a subcatchment
 @param type The property type code (See @ref SM_SubcResult)
 @param[out] result The result of the subcatchment's property
 @return Error code
*/
EXPORT_TOOLKIT int swmm_getSubcatchResult(int index, SM_SubcResult type, double *result);

/**
 @brief Gets pollutant values for a specified subcatchment.
 @param index The index of a subcatchment
 @param type The property type code (see @ref SM_SubcPollut)
 @param[out] PollutArray result array
 @return Error code
*/
EXPORT_TOOLKIT int swmm_getSubcatchPollut(int index, SM_SubcPollut type, double **pollutArray, int *length);

/**
@brief Get precipitation rates for a gage.
@param index The index of gage
@param type The property type code (see @ref SM_GagePrecip)
@param[out] GageArray precipitation rate
@return Error code
*/
EXPORT_TOOLKIT int swmm_getGagePrecip(int index, SM_GagePrecip type, double *result);

/**
 @brief Get a node statistics.
 @param index The index of a node
 @param[out] nodeStats The Node Stats struct (see @ref SM_NodeStats).
 pre-allocated by the caller.
 @return Error code
*/
EXPORT_TOOLKIT int swmm_getNodeStats(int index, SM_NodeStats *nodeStats);

/**
 @brief Get the cumulative inflow for a node.
 @param index The index of a node
 @param[out] value The total inflow.
 @return Error code
*/
EXPORT_TOOLKIT int swmm_getNodeTotalInflow(int index, double *value);

/**
 @brief Get a storage statistics.
 @param index The index of a storage node
 @param[out] storageStats The storage Stats struct (see @ref SM_StorageStats).
 pre-allocated by the caller.
 @return Error code
*/
EXPORT_TOOLKIT int swmm_getStorageStats(int index, SM_StorageStats *storageStats);

/**
 @brief Get outfall statistics.
 @param index The index of a outfall node
 @param[out] outfallStats The outfall Stats struct (see @ref SM_OutfallStats).
 pre-allocated by the caller. Caller is also responsible for freeing the
 SM_OutfallStats structure using swmm_freeOutfallStats(). This frees any
 pollutants array.
 @return Error code
*/
EXPORT_TOOLKIT int swmm_getOutfallStats(int index, SM_OutfallStats *outfallStats);

// /**
//  @brief Free outfall statistics structure.
//  @param[out] outfallStats The outfall Stats struct. This frees any allocated
//  pollutants array.
//  @return Error code
// */
// void EXPORT_TOOLKIT_API swmm_freeOutfallStats(SM_OutfallStats *outfallStats);

/**
 @brief Get link statistics.
 @param index The index of a link
 @param[out] linkStats The link Stats struct (see @ref SM_LinkStats).
 pre-allocated by the caller.
 @return Error code
*/
EXPORT_TOOLKIT int swmm_getLinkStats(int index, SM_LinkStats *linkStats);

/**
 @brief Get pump statistics.
 @param index The index of a pump
 @param[out] pumpStats The link Stats struct (see @ref SM_PumpStats).
 pre-allocated by the caller.
 @return Error code
*/
EXPORT_TOOLKIT int swmm_getPumpStats(int index, SM_PumpStats *pumpStats);

/**
 @brief Get subcatchment statistics.
 @param index The index of a subcatchment
 @param[out] subcatchStats The link Stats struct (see @ref SM_SubcatchStats).
 pre-allocated by the caller. Caller is also responsible for freeing the
 SM_SubcatchStats structure using swmm_freeSubcatchStats(). This frees any
 pollutants array.
 @return Error code
*/
EXPORT_TOOLKIT int swmm_getSubcatchStats(int index, SM_SubcatchStats *subcatchStats);

/**
 @brief Get system routing totals.
 @param[out] routingTot The system Routing Stats struct (see @ref SM_RoutingTotals).
 pre-allocated by the caller.
 @return Error code
*/
EXPORT_TOOLKIT int swmm_getSystemRoutingTotals(SM_RoutingTotals *routingTotals);

/**
 @brief Get system runoff totals.
 @param[out] runoffTot The system Runoff Stats struct (see @ref SM_RunoffTotals).
 pre-allocated by the caller.
 @return Error code
*/
EXPORT_TOOLKIT int swmm_getSystemRunoffTotals(SM_RunoffTotals *runoffTotals);

/**
 @brief Set a link setting (pump, orifice, or weir). Setting for an orifice
 and a weir should be [0, 1]. A setting for a pump can range from [0, inf).
 However, if a pump is set to 1, it will pump at its maximum curve setting.
 @param index The link index.
 @param setting The new setting for the link.
 @return Error code
*/
EXPORT_TOOLKIT int swmm_setLinkSetting(int index, double setting);

/**
 @brief Set an inflow rate to a node. The inflow rate is held constant
 until the caller changes it.
 @param index The node index.
 @param flowrate The new node inflow rate.
 @return Error code
*/
EXPORT_TOOLKIT int swmm_setNodeInflow(int index, double flowrate);

/**
 @brief Set outfall stage.
 @param index The outfall node index.
 @param stage The outfall node stage (head).
 @return Error code
*/
EXPORT_TOOLKIT int swmm_setOutfallStage(int index, double stage);

/**
@brief Set a total precipitation intensity to the gage.
@param index The gage index.
@param total_precip The new total precipitation intensity.
@return Error code
*/
EXPORT_TOOLKIT int swmm_setGagePrecip(int index, double total_precip);

/**
 @brief Helper function to free memory array allocated in SWMM.
 @param array The pointer to the array
 @return Void.
*/
EXPORT_TOOLKIT void swmm_freeMemory(void *memory);


#ifdef __cplusplus
}    // matches the linkage specification from above */
#endif



#endif // TOOLKIT_H<|MERGE_RESOLUTION|>--- conflicted
+++ resolved
@@ -100,7 +100,14 @@
 EXPORT_TOOLKIT int swmm_getSimulationParam(SM_SimSetting type, double *value);
 
 /**
-<<<<<<< HEAD
+ @brief Set Simulation Analysis Setting
+ @param type Option code (see @ref SM_SimSetting)
+ @param value Option value
+ @return Error code
+ */
+EXPORT_TOOLKIT int  swmm_setSimulationParam(SM_SimSetting type, double value);
+
+/**
  @brief Use/override a hotstart file before the simulation starts.
  @param type The property type code (see @ref SM_HotStart)
  @param hsfile The file name of the hot start file that the user would like to use.
@@ -108,14 +115,6 @@
 */
 EXPORT_TOOLKIT int swmm_hotstart(SM_HotStart type, const char *hsfile);
 
-=======
- @brief Set Simulation Analysis Setting
- @param type Option code (see @ref SM_SimSetting)
- @param value Option value
- @return Error code
- */
-EXPORT_TOOLKIT int  swmm_setSimulationParam(SM_SimSetting type, double value);
->>>>>>> 033a9f76
 /**
  @brief Gets Object Count
  @param type Option code (see @ref SM_ObjectType)
