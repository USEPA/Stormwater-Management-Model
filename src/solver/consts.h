<<<<<<< HEAD
/*!
* \file consts.h
* \brief Constants used in the SWMM model
* \author L. Rossman
* \author Caleb Buahin (Last Editor)
* \date 02/12/2023 (Build 5.2.3)
* \date 05/28/2023 (Last Updated)
* \version 5.2
*/

=======
//-----------------------------------------------------------------------------
//   consts.h
//
//   Project: EPA SWMM5
//   Version: 5.2
//   Date:    07/15/23  (Build 5.2.4)
//   Author:  L. Rossman
//
//   Various Constants
//-----------------------------------------------------------------------------
>>>>>>> fb57bf4e

#ifndef CONSTS_H
#define CONSTS_H

/*! 
* \defgroup general_constants General Constants
* \brief General constants used in the SWMM model
* @{
*/

<<<<<<< HEAD
/*!
* \def VERSION 
* \brief model version number
*/
#define   VERSION            52003 

/*!
* \def MAGICNUMBER 
* \brief magic number used to validate a SWMM output file
*/
=======
#define   VERSION            52004 
>>>>>>> fb57bf4e
#define   MAGICNUMBER        516114522

/*!
* \def EOFMARK
* \brief end of file mark.  Use 0x04 for UNIX systems
*/
#define   EOFMARK            0x1A          

/*!
* \def MAXTITLE
* \brief maximum number of title lines
*/
#define   MAXTITLE           3              

/*!
* \def MAXMSG
* \brief maximum number of characters in message text
*/
#define   MAXMSG             1024

/*!
* \def MAXLINE
* \brief maximum number of characters per input line
*/
#define   MAXLINE            1024

/*!
* \def MAXFNAME
* \brief maximum number of characters in file name
*/
#define   MAXFNAME           259

/*!
* \def MAXTOKS
* \brief maximum number of items per input line
*/
#define   MAXTOKS            40

/*!
* \def MAXSTATES
* \brief maximum number of computed hydraulic variables
*/
#define   MAXSTATES          10

/*!
* \def MAXODES
* \brief maximum number of ODEs to be solved
*/
#define   MAXODES            4

/*!
* \def NA
* \brief NOT APPLICABLE code
*/
#define   NA                 -1

/*!
* \def TRUE
* \brief Value for TRUE state
*/
#define   TRUE               1

/*!
* \def FALSE
* \brief Value for FALSE state
*/
#define   FALSE              0

/*!
* \def BIG
* \brief Generic large value
*/
#define   BIG                1.E10

/*!
* \def TINY
* \brief Generic small value
*/
#define   TINY               1.E-6

/*!
* \def ZERO
* \brief Effective zero value
*/
#define   ZERO               1.E-10

/*!
* \def MISSING
* \brief Missing value code
*/
#define   MISSING            -1.E10

/*!
* \def PI
* \brief Value of pi
*/
#define   PI                 3.141592654

/*!
* \def GRAVITY
* \brief accel. of gravity in US units
*/
#define   GRAVITY            32.2

/*!
* \def SI_GRAVITY
* \brief accel. of gravity in SI units
*/
#define   SI_GRAVITY         9.81

/*!
* \def MAXFILESIZE
* \brief largest file size in bytes
* \deprecated This constant is no longer used in the SWMM source code.
*/
#define   MAXFILESIZE        2147483647L    // largest file size in bytes

/*!
* @}
*/

/*!
* \defgroup manning_factors Mannings Units Conversion Factor
* \brief Conversion factor used in the Manning Equation
* @{
*/
/*!
* \def PHI 
* \brief Conversion factor used in the Manning Equation
*/
#define   PHI 1.486
/*!
* @}
*/

/*!
* \defgroup measurable_runoff_depth Measurable Runoff Flow & Depth
* \brief Minimum measurable runoff flow & depth
* @{
*/
/*!
* \def MIN_RUNOFF_FLOW
* \brief Minimum measurable runoff flow
*/
#define   MIN_RUNOFF_FLOW    0.001

/*!
* \def MIN_EXCESS_DEPTH
* \brief Minimum measurable excess depth. ft, = 0.03 mm  <NOT USED>
*/
#define   MIN_EXCESS_DEPTH   0.0001

/*!
* \def MIN_TOTAL_DEPTH
* \brief Minimum measurable total depth. ft, = 0.05 inches
*/
#define   MIN_TOTAL_DEPTH    0.004167

/*!
* \def MIN_RUNOFF
* \brief Minimum measurable runoff depth. ft, = 0.001 inches
*/
#define   MIN_RUNOFF         2.31481e-8
/*!
* @}
*/

/*!
* \defgroup min_flow_depth_volume Minimum Flow, Depth & Volume
* \brief Minimum flow, depth & volume used to evaluate steady state conditions
* @{
*/
/*!
* \def FLOW_TOL
* \brief Minimum flow used to evaluate steady state conditions. cfs <NOT USED>
*/
#define   FLOW_TOL      0.00001

/*!
* \def DEPTH_TOL
* \brief Minimum depth used to evaluate steady state conditions. ft <NOT USED>
*/
#define   DEPTH_TOL     0.00001

/*!
* \def VOLUME_TOL
* \brief Minimum volume used to evaluate steady state conditions. ft3 <NOT USED>
*/
#define   VOLUME_TOL    0.01
/*!
* @}
*/

//---------------------------------------------------
// Minimum depth for reporting non-zero water quality
//---------------------------------------------------
//#define   MIN_WQ_DEPTH  0.01     // ft (= 3 mm)
//#define   MIN_WQ_FLOW   0.001    // cfs


/*!
* \defgroup min_flow_area_dynwave Minimum Flow Depth & Area for Dynamic Wave Routing
* \brief Minimum flow depth & area for dynamic wave routing
* @{
*/

/*!
* \def FUDGE
* \brief Fudge factor used to evaluate steady state conditions. ft or ft2
*/
#define   FUDGE   0.0001    // ft or ft2
/*!
* @}
*/

/*!
* \defgroup conversion_factors Conversion Factors
* \brief Various conversion factors
* @{
*/

/*!
* \def GPMperCFS
* \brief Conversion factor for gallons per minute to cubic feet per second
*/
#define   GPMperCFS   448.831

/*!
* \def AFDperCFS
* \brief Conversion factor for acre-feet per day to cubic feet per second
*/
#define   AFDperCFS   1.9837

/*!
* \def MGDperCFS
* \brief Conversion factor for million gallons per day to cubic feet per second
*/
#define   MGDperCFS   0.64632

/*!
* \def IMGDperCFS
* \brief Conversion factor for million gallons per day to cubic feet per second
*/
#define   IMGDperCFS  0.5382

/*!
* \def CMSperCFS
* \brief Conversion factor for cubic meters per second to cubic feet per second
*/
#define   LPSperCFS   28.317

/*!
* \def LPMperCFS
* \brief Conversion factor for liters per minute to cubic feet per second
*/
#define   LPMperCFS   1699.0

/*!
* \def CMHperCFS
* \brief Conversion factor for cubic meters per hour to cubic feet per second
*/
#define   CMHperCFS   101.94

/*!
* \def CMDperCFS
* \brief Conversion factor for cubic meters per day to cubic feet per second
*/
#define   CMDperCFS   2446.6

/*!
* \def MLDperCFS
* \brief Conversion factor for megaliters per day to cubic feet per second
*/
#define   MLDperCFS   2.4466

/*!
* \def M3perFT3
* \brief Conversion factor for cubic meters to cubic feet
*/
#define   M3perFT3    0.028317

/*!
* \def LperFT3
* \brief Conversion factor for liters to cubic feet
*/
#define   LperFT3     28.317

/*!
* \def MperFT
* \brief Conversion factor for meters to feet
*/
#define   MperFT      0.3048

/*!
* \def PSIperFT
* \brief Conversion factor for pounds per square inch to feet
*/
#define   PSIperFT    0.4333

/*!
* \def KPAperPSI
* \brief Conversion factor for kilopascals to pounds per square inch
*/
#define   KPAperPSI   6.895

/*!
* \def KWperHP
* \brief Conversion factor for kilowatts to horsepower
*/
#define   KWperHP     0.7457

/*!
* \def SECperDAY
* \brief Conversion factor for seconds to days
*/
#define   SECperDAY   86400

/*!
* \def MSECperDAY
* \brief Conversion factor for milliseconds to days
*/
#define   MSECperDAY  8.64e7

/*!
* \def MMperINCH
* \brief Conversion factor for millimeters to inches
*/
#define   MMperINCH   25.40

/*!
* @}
*/

/*!
* \defgroup token_seperators Token Separators
* \brief Token separator characters
* @{
*/
/*!
* \def SEPSTR
* \brief Token separator characters
*/
#define   SEPSTR    " \t\n\r" 
/*!
* @}
*/


#endif //CONSTS_H<|MERGE_RESOLUTION|>--- conflicted
+++ resolved
@@ -1,396 +1,377 @@
-<<<<<<< HEAD
-/*!
-* \file consts.h
-* \brief Constants used in the SWMM model
-* \author L. Rossman
-* \author Caleb Buahin (Last Editor)
-* \date 02/12/2023 (Build 5.2.3)
-* \date 05/28/2023 (Last Updated)
-* \version 5.2
-*/
-
-=======
-//-----------------------------------------------------------------------------
-//   consts.h
-//
-//   Project: EPA SWMM5
-//   Version: 5.2
-//   Date:    07/15/23  (Build 5.2.4)
-//   Author:  L. Rossman
-//
-//   Various Constants
-//-----------------------------------------------------------------------------
->>>>>>> fb57bf4e
+/*!
+ * \file consts.h
+ * \brief Constants used in the SWMM model
+ * \author L. Rossman
+ * \author Caleb Buahin (Last Editor)
+ * \date 02/12/2023 (Build 5.2.3)
+ * \date 05/28/2023 (Last Updated)
+ * \version 5.2
+ */
 
 #ifndef CONSTS_H
 #define CONSTS_H
 
-/*! 
-* \defgroup general_constants General Constants
-* \brief General constants used in the SWMM model
-* @{
-*/
-
-<<<<<<< HEAD
-/*!
-* \def VERSION 
-* \brief model version number
-*/
-#define   VERSION            52003 
-
-/*!
-* \def MAGICNUMBER 
-* \brief magic number used to validate a SWMM output file
-*/
-=======
-#define   VERSION            52004 
->>>>>>> fb57bf4e
-#define   MAGICNUMBER        516114522
-
-/*!
-* \def EOFMARK
-* \brief end of file mark.  Use 0x04 for UNIX systems
-*/
-#define   EOFMARK            0x1A          
-
-/*!
-* \def MAXTITLE
-* \brief maximum number of title lines
-*/
-#define   MAXTITLE           3              
-
-/*!
-* \def MAXMSG
-* \brief maximum number of characters in message text
-*/
-#define   MAXMSG             1024
-
-/*!
-* \def MAXLINE
-* \brief maximum number of characters per input line
-*/
-#define   MAXLINE            1024
-
-/*!
-* \def MAXFNAME
-* \brief maximum number of characters in file name
-*/
-#define   MAXFNAME           259
-
-/*!
-* \def MAXTOKS
-* \brief maximum number of items per input line
-*/
-#define   MAXTOKS            40
-
-/*!
-* \def MAXSTATES
-* \brief maximum number of computed hydraulic variables
-*/
-#define   MAXSTATES          10
-
-/*!
-* \def MAXODES
-* \brief maximum number of ODEs to be solved
-*/
-#define   MAXODES            4
-
-/*!
-* \def NA
-* \brief NOT APPLICABLE code
-*/
-#define   NA                 -1
-
-/*!
-* \def TRUE
-* \brief Value for TRUE state
-*/
-#define   TRUE               1
-
-/*!
-* \def FALSE
-* \brief Value for FALSE state
-*/
-#define   FALSE              0
-
-/*!
-* \def BIG
-* \brief Generic large value
-*/
-#define   BIG                1.E10
-
-/*!
-* \def TINY
-* \brief Generic small value
-*/
-#define   TINY               1.E-6
-
-/*!
-* \def ZERO
-* \brief Effective zero value
-*/
-#define   ZERO               1.E-10
-
-/*!
-* \def MISSING
-* \brief Missing value code
-*/
-#define   MISSING            -1.E10
-
-/*!
-* \def PI
-* \brief Value of pi
-*/
-#define   PI                 3.141592654
-
-/*!
-* \def GRAVITY
-* \brief accel. of gravity in US units
-*/
-#define   GRAVITY            32.2
-
-/*!
-* \def SI_GRAVITY
-* \brief accel. of gravity in SI units
-*/
-#define   SI_GRAVITY         9.81
-
-/*!
-* \def MAXFILESIZE
-* \brief largest file size in bytes
-* \deprecated This constant is no longer used in the SWMM source code.
-*/
-#define   MAXFILESIZE        2147483647L    // largest file size in bytes
-
-/*!
-* @}
-*/
-
-/*!
-* \defgroup manning_factors Mannings Units Conversion Factor
-* \brief Conversion factor used in the Manning Equation
-* @{
-*/
-/*!
-* \def PHI 
-* \brief Conversion factor used in the Manning Equation
-*/
-#define   PHI 1.486
-/*!
-* @}
-*/
-
-/*!
-* \defgroup measurable_runoff_depth Measurable Runoff Flow & Depth
-* \brief Minimum measurable runoff flow & depth
-* @{
-*/
-/*!
-* \def MIN_RUNOFF_FLOW
-* \brief Minimum measurable runoff flow
-*/
-#define   MIN_RUNOFF_FLOW    0.001
-
-/*!
-* \def MIN_EXCESS_DEPTH
-* \brief Minimum measurable excess depth. ft, = 0.03 mm  <NOT USED>
-*/
-#define   MIN_EXCESS_DEPTH   0.0001
-
-/*!
-* \def MIN_TOTAL_DEPTH
-* \brief Minimum measurable total depth. ft, = 0.05 inches
-*/
-#define   MIN_TOTAL_DEPTH    0.004167
-
-/*!
-* \def MIN_RUNOFF
-* \brief Minimum measurable runoff depth. ft, = 0.001 inches
-*/
-#define   MIN_RUNOFF         2.31481e-8
-/*!
-* @}
-*/
-
-/*!
-* \defgroup min_flow_depth_volume Minimum Flow, Depth & Volume
-* \brief Minimum flow, depth & volume used to evaluate steady state conditions
-* @{
-*/
-/*!
-* \def FLOW_TOL
-* \brief Minimum flow used to evaluate steady state conditions. cfs <NOT USED>
-*/
-#define   FLOW_TOL      0.00001
-
-/*!
-* \def DEPTH_TOL
-* \brief Minimum depth used to evaluate steady state conditions. ft <NOT USED>
-*/
-#define   DEPTH_TOL     0.00001
-
-/*!
-* \def VOLUME_TOL
-* \brief Minimum volume used to evaluate steady state conditions. ft3 <NOT USED>
-*/
-#define   VOLUME_TOL    0.01
-/*!
-* @}
-*/
+/*!
+ * \defgroup general_constants General Constants
+ * \brief General constants used in the SWMM model
+ * @{
+ */
+
+/*!
+ * \def VERSION
+ * \brief model version number
+ */
+#define VERSION 52003
+
+/*!
+ * \def MAGICNUMBER
+ * \brief magic number used to validate a SWMM output file
+ */
+#define MAGICNUMBER 516114522
+
+/*!
+ * \def EOFMARK
+ * \brief end of file mark.  Use 0x04 for UNIX systems
+ */
+#define EOFMARK 0x1A
+
+/*!
+ * \def MAXTITLE
+ * \brief maximum number of title lines
+ */
+#define MAXTITLE 3
+
+/*!
+ * \def MAXMSG
+ * \brief maximum number of characters in message text
+ */
+#define MAXMSG 1024
+
+/*!
+ * \def MAXLINE
+ * \brief maximum number of characters per input line
+ */
+#define MAXLINE 1024
+
+/*!
+ * \def MAXFNAME
+ * \brief maximum number of characters in file name
+ */
+#define MAXFNAME 259
+
+/*!
+ * \def MAXTOKS
+ * \brief maximum number of items per input line
+ */
+#define MAXTOKS 40
+
+/*!
+ * \def MAXSTATES
+ * \brief maximum number of computed hydraulic variables
+ */
+#define MAXSTATES 10
+
+/*!
+ * \def MAXODES
+ * \brief maximum number of ODEs to be solved
+ */
+#define MAXODES 4
+
+/*!
+ * \def NA
+ * \brief NOT APPLICABLE code
+ */
+#define NA -1
+
+/*!
+ * \def TRUE
+ * \brief Value for TRUE state
+ */
+#define TRUE 1
+
+/*!
+ * \def FALSE
+ * \brief Value for FALSE state
+ */
+#define FALSE 0
+
+/*!
+ * \def BIG
+ * \brief Generic large value
+ */
+#define BIG 1.E10
+
+/*!
+ * \def TINY
+ * \brief Generic small value
+ */
+#define TINY 1.E-6
+
+/*!
+ * \def ZERO
+ * \brief Effective zero value
+ */
+#define ZERO 1.E-10
+
+/*!
+ * \def MISSING
+ * \brief Missing value code
+ */
+#define MISSING -1.E10
+
+/*!
+ * \def PI
+ * \brief Value of pi
+ */
+#define PI 3.141592654
+
+/*!
+ * \def GRAVITY
+ * \brief accel. of gravity in US units
+ */
+#define GRAVITY 32.2
+
+/*!
+ * \def SI_GRAVITY
+ * \brief accel. of gravity in SI units
+ */
+#define SI_GRAVITY 9.81
+
+/*!
+ * \def MAXFILESIZE
+ * \brief largest file size in bytes
+ * \deprecated This constant is no longer used in the SWMM source code.
+ */
+#define MAXFILESIZE 2147483647L // largest file size in bytes
+
+/*!
+ * @}
+ */
+
+/*!
+ * \defgroup manning_factors Mannings Units Conversion Factor
+ * \brief Conversion factor used in the Manning Equation
+ * @{
+ */
+/*!
+ * \def PHI
+ * \brief Conversion factor used in the Manning Equation
+ */
+#define PHI 1.486
+/*!
+ * @}
+ */
+
+/*!
+ * \defgroup measurable_runoff_depth Measurable Runoff Flow & Depth
+ * \brief Minimum measurable runoff flow & depth
+ * @{
+ */
+/*!
+ * \def MIN_RUNOFF_FLOW
+ * \brief Minimum measurable runoff flow
+ */
+#define MIN_RUNOFF_FLOW 0.001
+
+/*!
+ * \def MIN_EXCESS_DEPTH
+ * \brief Minimum measurable excess depth. ft, = 0.03 mm  <NOT USED>
+ */
+#define MIN_EXCESS_DEPTH 0.0001
+
+/*!
+ * \def MIN_TOTAL_DEPTH
+ * \brief Minimum measurable total depth. ft, = 0.05 inches
+ */
+#define MIN_TOTAL_DEPTH 0.004167
+
+/*!
+ * \def MIN_RUNOFF
+ * \brief Minimum measurable runoff depth. ft, = 0.001 inches
+ */
+#define MIN_RUNOFF 2.31481e-8
+/*!
+ * @}
+ */
+
+/*!
+ * \defgroup min_flow_depth_volume Minimum Flow, Depth & Volume
+ * \brief Minimum flow, depth & volume used to evaluate steady state conditions
+ * @{
+ */
+/*!
+ * \def FLOW_TOL
+ * \brief Minimum flow used to evaluate steady state conditions. cfs <NOT USED>
+ */
+#define FLOW_TOL 0.00001
+
+/*!
+ * \def DEPTH_TOL
+ * \brief Minimum depth used to evaluate steady state conditions. ft <NOT USED>
+ */
+#define DEPTH_TOL 0.00001
+
+/*!
+ * \def VOLUME_TOL
+ * \brief Minimum volume used to evaluate steady state conditions. ft3 <NOT
+ * USED>
+ */
+#define VOLUME_TOL 0.01
+/*!
+ * @}
+ */
 
 //---------------------------------------------------
 // Minimum depth for reporting non-zero water quality
 //---------------------------------------------------
-//#define   MIN_WQ_DEPTH  0.01     // ft (= 3 mm)
-//#define   MIN_WQ_FLOW   0.001    // cfs
-
-
-/*!
-* \defgroup min_flow_area_dynwave Minimum Flow Depth & Area for Dynamic Wave Routing
-* \brief Minimum flow depth & area for dynamic wave routing
-* @{
-*/
-
-/*!
-* \def FUDGE
-* \brief Fudge factor used to evaluate steady state conditions. ft or ft2
-*/
-#define   FUDGE   0.0001    // ft or ft2
-/*!
-* @}
-*/
-
-/*!
-* \defgroup conversion_factors Conversion Factors
-* \brief Various conversion factors
-* @{
-*/
-
-/*!
-* \def GPMperCFS
-* \brief Conversion factor for gallons per minute to cubic feet per second
-*/
-#define   GPMperCFS   448.831
-
-/*!
-* \def AFDperCFS
-* \brief Conversion factor for acre-feet per day to cubic feet per second
-*/
-#define   AFDperCFS   1.9837
-
-/*!
-* \def MGDperCFS
-* \brief Conversion factor for million gallons per day to cubic feet per second
-*/
-#define   MGDperCFS   0.64632
-
-/*!
-* \def IMGDperCFS
-* \brief Conversion factor for million gallons per day to cubic feet per second
-*/
-#define   IMGDperCFS  0.5382
-
-/*!
-* \def CMSperCFS
-* \brief Conversion factor for cubic meters per second to cubic feet per second
-*/
-#define   LPSperCFS   28.317
-
-/*!
-* \def LPMperCFS
-* \brief Conversion factor for liters per minute to cubic feet per second
-*/
-#define   LPMperCFS   1699.0
-
-/*!
-* \def CMHperCFS
-* \brief Conversion factor for cubic meters per hour to cubic feet per second
-*/
-#define   CMHperCFS   101.94
-
-/*!
-* \def CMDperCFS
-* \brief Conversion factor for cubic meters per day to cubic feet per second
-*/
-#define   CMDperCFS   2446.6
-
-/*!
-* \def MLDperCFS
-* \brief Conversion factor for megaliters per day to cubic feet per second
-*/
-#define   MLDperCFS   2.4466
-
-/*!
-* \def M3perFT3
-* \brief Conversion factor for cubic meters to cubic feet
-*/
-#define   M3perFT3    0.028317
-
-/*!
-* \def LperFT3
-* \brief Conversion factor for liters to cubic feet
-*/
-#define   LperFT3     28.317
-
-/*!
-* \def MperFT
-* \brief Conversion factor for meters to feet
-*/
-#define   MperFT      0.3048
-
-/*!
-* \def PSIperFT
-* \brief Conversion factor for pounds per square inch to feet
-*/
-#define   PSIperFT    0.4333
-
-/*!
-* \def KPAperPSI
-* \brief Conversion factor for kilopascals to pounds per square inch
-*/
-#define   KPAperPSI   6.895
-
-/*!
-* \def KWperHP
-* \brief Conversion factor for kilowatts to horsepower
-*/
-#define   KWperHP     0.7457
-
-/*!
-* \def SECperDAY
-* \brief Conversion factor for seconds to days
-*/
-#define   SECperDAY   86400
-
-/*!
-* \def MSECperDAY
-* \brief Conversion factor for milliseconds to days
-*/
-#define   MSECperDAY  8.64e7
-
-/*!
-* \def MMperINCH
-* \brief Conversion factor for millimeters to inches
-*/
-#define   MMperINCH   25.40
-
-/*!
-* @}
-*/
-
-/*!
-* \defgroup token_seperators Token Separators
-* \brief Token separator characters
-* @{
-*/
-/*!
-* \def SEPSTR
-* \brief Token separator characters
-*/
-#define   SEPSTR    " \t\n\r" 
-/*!
-* @}
-*/
-
-
-#endif //CONSTS_H+// #define   MIN_WQ_DEPTH  0.01     // ft (= 3 mm)
+// #define   MIN_WQ_FLOW   0.001    // cfs
+
+/*!
+ * \defgroup min_flow_area_dynwave Minimum Flow Depth & Area for Dynamic Wave
+ * Routing \brief Minimum flow depth & area for dynamic wave routing
+ * @{
+ */
+
+/*!
+ * \def FUDGE
+ * \brief Fudge factor used to evaluate steady state conditions. ft or ft2
+ */
+#define FUDGE 0.0001 // ft or ft2
+/*!
+ * @}
+ */
+
+/*!
+ * \defgroup conversion_factors Conversion Factors
+ * \brief Various conversion factors
+ * @{
+ */
+
+/*!
+ * \def GPMperCFS
+ * \brief Conversion factor for gallons per minute to cubic feet per second
+ */
+#define GPMperCFS 448.831
+
+/*!
+ * \def AFDperCFS
+ * \brief Conversion factor for acre-feet per day to cubic feet per second
+ */
+#define AFDperCFS 1.9837
+
+/*!
+ * \def MGDperCFS
+ * \brief Conversion factor for million gallons per day to cubic feet per second
+ */
+#define MGDperCFS 0.64632
+
+/*!
+ * \def IMGDperCFS
+ * \brief Conversion factor for million gallons per day to cubic feet per second
+ */
+#define IMGDperCFS 0.5382
+
+/*!
+ * \def CMSperCFS
+ * \brief Conversion factor for cubic meters per second to cubic feet per second
+ */
+#define LPSperCFS 28.317
+
+/*!
+ * \def LPMperCFS
+ * \brief Conversion factor for liters per minute to cubic feet per second
+ */
+#define LPMperCFS 1699.0
+
+/*!
+ * \def CMHperCFS
+ * \brief Conversion factor for cubic meters per hour to cubic feet per second
+ */
+#define CMHperCFS 101.94
+
+/*!
+ * \def CMDperCFS
+ * \brief Conversion factor for cubic meters per day to cubic feet per second
+ */
+#define CMDperCFS 2446.6
+
+/*!
+ * \def MLDperCFS
+ * \brief Conversion factor for megaliters per day to cubic feet per second
+ */
+#define MLDperCFS 2.4466
+
+/*!
+ * \def M3perFT3
+ * \brief Conversion factor for cubic meters to cubic feet
+ */
+#define M3perFT3 0.028317
+
+/*!
+ * \def LperFT3
+ * \brief Conversion factor for liters to cubic feet
+ */
+#define LperFT3 28.317
+
+/*!
+ * \def MperFT
+ * \brief Conversion factor for meters to feet
+ */
+#define MperFT 0.3048
+
+/*!
+ * \def PSIperFT
+ * \brief Conversion factor for pounds per square inch to feet
+ */
+#define PSIperFT 0.4333
+
+/*!
+ * \def KPAperPSI
+ * \brief Conversion factor for kilopascals to pounds per square inch
+ */
+#define KPAperPSI 6.895
+
+/*!
+ * \def KWperHP
+ * \brief Conversion factor for kilowatts to horsepower
+ */
+#define KWperHP 0.7457
+
+/*!
+ * \def SECperDAY
+ * \brief Conversion factor for seconds to days
+ */
+#define SECperDAY 86400
+
+/*!
+ * \def MSECperDAY
+ * \brief Conversion factor for milliseconds to days
+ */
+#define MSECperDAY 8.64e7
+
+/*!
+ * \def MMperINCH
+ * \brief Conversion factor for millimeters to inches
+ */
+#define MMperINCH 25.40
+
+/*!
+ * @}
+ */
+
+/*!
+ * \defgroup token_seperators Token Separators
+ * \brief Token separator characters
+ * @{
+ */
+/*!
+ * \def SEPSTR
+ * \brief Token separator characters
+ */
+#define SEPSTR " \t\n\r"
+/*!
+ * @}
+ */
+
+#endif // CONSTS_H