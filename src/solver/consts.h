--- conflicted
+++ resolved
@@ -3,11 +3,7 @@
 //
 //   Project: EPA SWMM5
 //   Version: 5.2
-<<<<<<< HEAD
-//   Date:    06/01/22  (Build 5.2.1)
-=======
 //   Date:    10/18/22  (Build 5.2.2)
->>>>>>> 0eb322c7
 //   Author:  L. Rossman
 //
 //   Various Constants
@@ -20,12 +16,8 @@
 // General Constants
 //------------------
 
-<<<<<<< HEAD
 // OWA Version string stored in version.h
-// #define   VERSION            52001
-=======
-#define   VERSION            52002 
->>>>>>> 0eb322c7
+// #define   VERSION            52002
 #define   MAGICNUMBER        516114522
 #define   EOFMARK            0x1A           // Use 0x04 for UNIX systems
 #define   MAXTITLE           3              // Max. # title lines
