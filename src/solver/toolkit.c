--- conflicted
+++ resolved
@@ -1911,6 +1911,7 @@
     else
     {
         *length = Nobjects[POLLUT];
+
         switch (type)
         {
             case SM_NODEQUAL:
@@ -1928,15 +1929,6 @@
                     result[p] = Node[index].inQual[p];
                 }
                 *pollutArray = result;
-            } break;
-            case SM_NODECIN:
-            {
-                for (p=0; p < Nobjects[POLLUT]; p++)
-                {
-                    result[p] = Node[index].inQual[p];
-                }
-                *pollutArray = result;
-                *length = Nobjects[POLLUT];
             } break;
             case SM_NODEREACTORC:
             {
@@ -2074,10 +2066,7 @@
     else
     {
         *length = Nobjects[POLLUT];
-<<<<<<< HEAD
-
-=======
->>>>>>> 9ddf3f98
+
         switch (type)
         {
             case SM_LINKQUAL:
