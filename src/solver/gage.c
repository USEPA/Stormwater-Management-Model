//-----------------------------------------------------------------------------
//   gage.c
//
//   Project:  EPA SWMM5
//   Version:  5.2
//   Date:     11/01/21 (Build 5.2.0)
//   Author:   L. Rossman
//
//   Rain gage functions.
//
//   Update History
//   ==============
//   Build 5.1.007:
//   - Support for monthly rainfall adjustments added.
//   Build 5.1.013:
//   - Validation no longer performed on unused gages.
//   Build 5.2.0:
//   - Support added for tracking a gage's prior n-hour rainfall total.
//   - Support added for relative file names.
//   - Support added for setting rainfall through API call.
//-----------------------------------------------------------------------------
#define _CRT_SECURE_NO_DEPRECATE

#include <string.h>
#include <math.h>
#include "headers.h"

//-----------------------------------------------------------------------------
//  Constants
//-----------------------------------------------------------------------------
const double OneSecond = 1.1574074e-5;

//-----------------------------------------------------------------------------
//  External functions (declared in funcs.h)
//-----------------------------------------------------------------------------
//  gage_readParams        (called by input_readLine)
//  gage_validate          (called by project_validate)
//  gage_initState         (called by project_init)
//  gage_setState          (called by runoff_execute & getRainfall in rdii.c)
//  gage_getPrecip         (called by subcatch_getRunoff)
//  gage_getNextRainDate   (called by runoff_getTimeStep)
//  gage_updatePastRain    (called by runoff_execute)
//  gage_getPastRain       (called by getRainValue in controls.c)
//  gage_setReportRainfall (called by output_saveSubcatchResults)

//-----------------------------------------------------------------------------
//  Local functions
//-----------------------------------------------------------------------------
static int    readGageSeriesFormat(char* tok[], int ntoks, double x[]);
static int    readGageFileFormat(char* tok[], int ntoks, double x[]);
static int    getFirstRainfall(int gage);
static int    getNextRainfall(int gage);
static double convertRainfall(int gage, double rain);
static void   initPastRain(int gage);

//=============================================================================

int gage_readParams(int j, char* tok[], int ntoks)
//
//  Input:   j = rain gage index
//           tok[] = array of string tokens
//           ntoks = number of tokens
//  Output:  returns an error code
//  Purpose: reads rain gage parameters from a line of input data
//
//  Data formats are:
//    Name RainType RecdFreq SCF TIMESERIES SeriesName
//    Name RainType RecdFreq SCF FILE FileName Station Units StartDate
//
{
    int      k, err;
    char     *id;
    char     fname[MAXFNAME+1];
    char     staID[MAXMSG+1];
    double   x[7];

    // --- check that gage exists
    if ( ntoks < 2 ) return error_setInpError(ERR_ITEMS, "");
    id = project_findID(GAGE, tok[0]);
    if ( id == NULL ) return error_setInpError(ERR_NAME, tok[0]);

    // --- assign default parameter values
    x[0] = -1.0;         // No time series index
    x[1] = 1.0;          // Rain type is volume
    x[2] = 3600.0;       // Recording freq. is 3600 sec
    x[3] = 1.0;          // Snow catch deficiency factor
    x[4] = NO_DATE;      // Default is no start/end date
    x[5] = NO_DATE;
    x[6] = 0.0;          // US units
    fname[0] = '\0';
    staID[0] = '\0';

    if ( ntoks < 5 ) return error_setInpError(ERR_ITEMS, "");
    k = findmatch(tok[4], GageDataWords);
    if ( k == RAIN_TSERIES )
    {
        err = readGageSeriesFormat(tok, ntoks, x);
    }
    else if ( k == RAIN_FILE )
    {
        if ( ntoks < 8 ) return error_setInpError(ERR_ITEMS, "");
        sstrncpy(fname, tok[5], MAXFNAME);
        sstrncpy(staID, tok[6], MAXMSG);
        err = readGageFileFormat(tok, ntoks, x);
    }
    else return error_setInpError(ERR_KEYWORD, tok[4]);

    // --- save parameters to rain gage object
    if ( err > 0 ) return err;
    Gage[j].ID = id;
    Gage[j].tSeries      = (int)x[0];
    Gage[j].rainType     = (int)x[1];
    Gage[j].rainInterval = (int)x[2];
    Gage[j].snowFactor   = x[3];
    Gage[j].rainUnits    = (int)x[6];
    if ( Gage[j].tSeries >= 0 ) Gage[j].dataSource = RAIN_TSERIES;
    else                        Gage[j].dataSource = RAIN_FILE;
    if ( Gage[j].dataSource == RAIN_FILE )
    {
        sstrncpy(Gage[j].fname, addAbsolutePath(fname), MAXFNAME);
        sstrncpy(Gage[j].staID, staID, MAXMSG);
        Gage[j].startFileDate = x[4];
        Gage[j].endFileDate = x[5];
    }
    Gage[j].unitsFactor = 1.0;
    Gage[j].coGage = -1;
    Gage[j].isUsed = FALSE;
    return 0;
}

//=============================================================================

int readGageSeriesFormat(char* tok[], int ntoks, double x[])
{
    int m, ts;
    DateTime aTime;

    if ( ntoks < 6 ) return error_setInpError(ERR_ITEMS, "");

    // --- determine type of rain data
    m = findmatch(tok[1], RainTypeWords);
    if ( m < 0 ) return error_setInpError(ERR_KEYWORD, tok[1]);
    x[1] = (double)m;

    // --- get data time interval & convert to seconds
    if ( getDouble(tok[2], &x[2]) ) x[2] = floor(x[2]*3600 + 0.5);
    else if ( datetime_strToTime(tok[2], &aTime) )
    {
        x[2] = floor(aTime*SECperDAY + 0.5);
    }
    else return error_setInpError(ERR_DATETIME, tok[2]);
    if ( x[2] <= 0.0 ) return error_setInpError(ERR_DATETIME, tok[2]);

    // --- get snow catch deficiency factor
    if ( !getDouble(tok[3], &x[3]) )
        return error_setInpError(ERR_DATETIME, tok[3]);;

    // --- get time series index
    ts = project_findObject(TSERIES, tok[5]);
    if ( ts < 0 ) return error_setInpError(ERR_NAME, tok[5]);
    x[0] = (double)ts;
    sstrncpy(tok[2], "", 0);
    return 0;
}

//=============================================================================

int readGageFileFormat(char* tok[], int ntoks, double x[])
{
    int   m, u;
    DateTime aDate;
    DateTime aTime;

    // --- determine type of rain data
    m = findmatch(tok[1], RainTypeWords);
    if ( m < 0 ) return error_setInpError(ERR_KEYWORD, tok[1]);
    x[1] = (double)m;

    // --- get data time interval & convert to seconds
    if ( getDouble(tok[2], &x[2]) ) x[2] *= 3600;
    else if ( datetime_strToTime(tok[2], &aTime) )
    {
        x[2] = floor(aTime*SECperDAY + 0.5);
    }
    else return error_setInpError(ERR_DATETIME, tok[2]);
    if ( x[2] <= 0.0 ) return error_setInpError(ERR_DATETIME, tok[2]);

    // --- get snow catch deficiency factor
    if ( !getDouble(tok[3], &x[3]) )
        return error_setInpError(ERR_NUMBER, tok[3]);
 
    // --- get rain depth units
    u = findmatch(tok[7], RainUnitsWords);
    if ( u < 0 ) return error_setInpError(ERR_KEYWORD, tok[7]);
    x[6] = (double)u;

    // --- get start date (if present)
    if ( ntoks > 8 && *tok[8] != '*')
    {
        if ( !datetime_strToDate(tok[8], &aDate) )
            return error_setInpError(ERR_DATETIME, tok[8]);
        x[4] = (float) aDate;
    }
    return 0;
}

//=============================================================================

void  gage_validate(int j)
//
//  Input:   j = rain gage index
//  Output:  none
//  Purpose: checks for valid rain gage parameters
//
//  NOTE: assumes that any time series used by a rain gage has been
//        previously validated.
//
{
    int i, k;
    int gageInterval;

    // --- for gage with time series data:
    if ( Gage[j].dataSource == RAIN_TSERIES )
    {
        // --- no validation for an unused gage
        if ( !Gage[j].isUsed ) return;

        // --- see if gage uses same time series as another gage
        k = Gage[j].tSeries;
        for (i=0; i<j; i++)
        {
            if ( Gage[i].dataSource == RAIN_TSERIES && Gage[i].tSeries == k
                 && Gage[i].isUsed )
            {
                Gage[j].coGage = i;

                // --- check that both gages record same type of data
                if ( Gage[j].rainType != Gage[i].rainType )
                {
                    report_writeErrorMsg(ERR_RAIN_GAGE_FORMAT, Gage[j].ID);
                }
                return;
            }
        }

        // --- check gage's recording interval against that of time series
        if ( Tseries[k].refersTo >= 0 )
        {
            report_writeErrorMsg(ERR_RAIN_GAGE_TSERIES, Gage[j].ID);
        }
        gageInterval = (int)(floor(Tseries[k].dxMin*SECperDAY + 0.5));
        if ( gageInterval > 0 && Gage[j].rainInterval > gageInterval )
        {
            report_writeErrorMsg(ERR_RAIN_GAGE_INTERVAL, Gage[j].ID);
        } 
        if ( Gage[j].rainInterval < gageInterval )
        {
            report_writeWarningMsg(WARN09, Gage[j].ID);
        }
        if ( Gage[j].rainInterval < WetStep )
        {
            report_writeWarningMsg(WARN01, Gage[j].ID);
            WetStep = Gage[j].rainInterval;
        }
    }
}

//=============================================================================

void  gage_initState(int j)
//
//  Input:   j = rain gage index
//  Output:  none
//  Purpose: initializes state of rain gage.
//
{
    // --- initialize actual and reported rainfall
    Gage[j].rainfall = 0.0;
    Gage[j].apiRainfall = MISSING;
    Gage[j].reportRainfall = 0.0;
    // --- OWA EDIT - toolkit api sets external rainfall rate
    Gage[j].externalRain = 0.0;
    if ( IgnoreRainfall ) return;

    // --- for gage with file data:
    if ( Gage[j].dataSource == RAIN_FILE )
    {
        // --- set current file position to start of period of record
        Gage[j].currentFilePos = Gage[j].startFilePos;

        // --- assign units conversion factor
        //     (rain depths on interface file are in inches)
        if ( UnitSystem == SI ) Gage[j].unitsFactor = MMperINCH;
    }

    // --- get first & next rainfall values
    if ( getFirstRainfall(j) )
    {
        // --- find date at end of starting rain interval
        Gage[j].endDate = datetime_addSeconds(
                          Gage[j].startDate, Gage[j].rainInterval);

        // --- if rainfall record begins after start of simulation,
        if ( Gage[j].startDate > StartDateTime )
        {
            // --- make next rainfall date the start of the rain record
            Gage[j].nextDate = Gage[j].startDate;
            Gage[j].nextRainfall = Gage[j].rainfall;

            // --- make start of current rain interval the simulation start
            Gage[j].startDate = StartDateTime;
            Gage[j].endDate = Gage[j].nextDate;
            Gage[j].rainfall = 0.0;
        }

        // --- otherwise find next recorded rainfall
        else if ( !getNextRainfall(j) ) Gage[j].nextDate = NO_DATE;
    }
    else Gage[j].startDate = NO_DATE;
    initPastRain(j);
}

//=============================================================================

void gage_setState(int j, DateTime t)
//
//  Input:   j = rain gage index
//           t = a calendar date/time
//  Output:  none
//  Purpose: updates state of rain gage for specified date. 
//
{
    // --- return if gage not used by any subcatchment
    if ( Gage[j].isUsed == FALSE ) return;

    // --- set rainfall to zero if disabled
    if ( IgnoreRainfall )
    {
        Gage[j].rainfall = 0.0;
        return;
    }

    // --- use rainfall from co-gage (gage with lower index that uses
    //     same rainfall time series or file) if it exists
    // OWA EDIT - toolkit API overrides co-gage values
    if ( Gage[j].coGage >= 0 && Gage[j].dataSource != RAIN_API)
    {
        Gage[j].rainfall = Gage[Gage[j].coGage].rainfall;
        return;
    }

    // --- use rainfall supplied by API function call
    //     (where constant ZERO (1.e-10) is used for 0 rainfall)
    if (Gage[j].apiRainfall != MISSING)
    {
        Gage[j].rainfall = Gage[j].apiRainfall;
        return;
    }

<<<<<<< HEAD
    // OWA EDIT - toolkit API sets rainfall
    if (Gage[j].dataSource == RAIN_API)
=======
    // --- otherwise march through rainfall record until date t is bracketed
    t += OneSecond;
    for (;;)
>>>>>>> 0eb322c7
    {
        getNextRainfall(j);
        Gage[j].rainfall = Gage[j].nextRainfall;
        return;
    }

        // --- otherwise march through rainfall record until date t is bracketed
        t += OneSecond;
        for (;;)
        {
        // --- no rainfall if no interval start date
        if ( Gage[j].startDate == NO_DATE )
        {
            Gage[j].rainfall = 0.0;
            return;
        }

        // --- no rainfall if time is before interval start date
        if ( t < Gage[j].startDate )
        {
            Gage[j].rainfall = 0.0;
            return;
        }

        // --- use current rainfall if time is before interval end date
        if ( t < Gage[j].endDate )
        {
            return;
        }

        // --- no rainfall if t >= interval end date & no next interval exists
        if ( Gage[j].nextDate == NO_DATE )
        {
            Gage[j].rainfall = 0.0;
            return;
        }

        // --- no rainfall if t > interval end date & <  next interval date
        if ( t < Gage[j].nextDate )
        {
            Gage[j].rainfall = 0.0;
            return;
        }

        // --- otherwise update next rainfall interval date
        Gage[j].startDate = Gage[j].nextDate;
        Gage[j].endDate = datetime_addSeconds(Gage[j].startDate,
                  Gage[j].rainInterval);
        Gage[j].rainfall = Gage[j].nextRainfall;
        if ( !getNextRainfall(j) ) Gage[j].nextDate = NO_DATE;
    }
}

//=============================================================================

void initPastRain(int j)
{
    // --- initialize past hourly rain accumulation
    int i;
    for (i = 0; i <= MAXPASTRAIN; i++)
        Gage[j].pastRain[i] = 0.0;
    Gage[j].pastInterval = 0;
}

//=============================================================================

void gage_updatePastRain(int j, int tStep)
//
//  Input:   j = rain gage index
//           tStep = current runoff time step (sec)
//  Output:  none
//  Purpose: updates past MAXPASTRAIN hourly rain totals.
//
//  Note: pastRain[0] is past rain volume prior to 1 hour,
//        pastRain[n] is past rain volume after n hours,
//        pastInterval is time since last hour was reached.
{
    int    i, t;
    double r;

    // --- current rainfall intensity (in/sec or mm/sec) 
    r = Gage[j].rainfall / 3600.;

    // --- process each hourly interval of current time step
    while (tStep > 0)
    {
        // --- time for most recent rainfall interval to reach 1 hr
        t = 3600 - Gage[j].pastInterval;

        // --- remaining time step is greater than this time
        if (tStep > t)
        {
            // --- add current rain to most recent interval
            Gage[j].pastRain[0] += t * r;

            // --- shift all prior hourly rain amounts by 1 hour
            for (i = MAXPASTRAIN; i > 0; i-- )
                Gage[j].pastRain[i] = Gage[j].pastRain[i-1];

            // --- begin a new most recent interval
            Gage[j].pastInterval = 0;
            Gage[j].pastRain[0] = 0.0;
            tStep -= t;
        }
        // --- time to reach 1 hr in most recent interval is greater
        //     than remaining time step so update most recent interval
        else
        {
            Gage[j].pastRain[0] += tStep * r;
            Gage[j].pastInterval += tStep;
            tStep = 0;
        }
    }
}

//=============================================================================

double gage_getPastRain(int j, int n)
//
//  Input:   j = rain gage index
//           n = number of hours prior to current date
//  Output:  cumulative rain volume (inches or mm) in last n hours
//  Purpose: retrieves rainfall total over some previous number of hours.
//
{
    int i;
    double result = 0.0;
    if (n < 1 || n > MAXPASTRAIN) return 0.0;
    for (i = 1; i <= n; i++)
        result += Gage[j].pastRain[i];
    return result;
}

//=============================================================================

DateTime gage_getNextRainDate(int j, DateTime aDate)
//
//  Input:   j = rain gage index
//           aDate = calendar date/time
//  Output:  next date with rainfall occurring
//  Purpose: finds the next date from  specified date when rainfall occurs.
//
{
    if ( Gage[j].isUsed == FALSE ) return aDate;
    aDate += OneSecond;
    if ( aDate < Gage[j].startDate ) return Gage[j].startDate;
    if ( aDate < Gage[j].endDate   ) return Gage[j].endDate;
    return Gage[j].nextDate;
}

//=============================================================================

double gage_getPrecip(int j, double *rainfall, double *snowfall)
//
//  Input:   j = rain gage index
//  Output:  rainfall = rainfall rate (ft/sec)
//           snowfall = snow fall rate (ft/sec)
//           returns total precipitation (ft/sec)
//  Purpose: determines whether gage's recorded rainfall is rain or snow.
//
{
    *rainfall = 0.0;
    *snowfall = 0.0;
    if ( !IgnoreSnowmelt && Temp.ta <= Snow.snotmp )
    {
       *snowfall = Gage[j].rainfall * Gage[j].snowFactor / UCF(RAINFALL);
    }
    else *rainfall = Gage[j].rainfall / UCF(RAINFALL);
    return (*rainfall) + (*snowfall);
} 

//=============================================================================

void gage_setReportRainfall(int j, DateTime reportDate)
//
//  Input:   j = rain gage index
//           reportDate = date/time value of current reporting time
//  Output:  none
//  Purpose: sets the rainfall value reported at the current reporting time.
//
{
    double result;

    // --- use value from co-gage if it exists
    if ( Gage[j].coGage >= 0)
    {
        Gage[j].reportRainfall = Gage[Gage[j].coGage].reportRainfall;
        return;
    }

    // --- rainfall set by API call
    if (Gage[j].apiRainfall != MISSING)
    {
        Gage[j].reportRainfall = Gage[j].apiRainfall;
        return;
    }

    // --- otherwise increase reporting time by 1 second to avoid
    //     roundoff problems
    reportDate += OneSecond;

    // --- use current rainfall if report date/time is before end
    //     of current rain interval
    if ( reportDate < Gage[j].endDate ) result = Gage[j].rainfall;

    // --- use 0.0 if report date/time is before start of next rain interval
    else if ( reportDate < Gage[j].nextDate ) result = 0.0;

    // --- otherwise report date/time falls right on end of current rain
    //     interval and start of next interval so use next interval's rainfall
    else result = Gage[j].nextRainfall;
    Gage[j].reportRainfall = result;
}

//=============================================================================

int getFirstRainfall(int j)
//
//  Input:   j = rain gage index
//  Output:  returns TRUE if successful
//  Purpose: positions rainfall record to date with first rainfall.
//
{
    int    k;                          // time series index
    float  vFirst;                     // first rain volume (ft or m)
    double rFirst;                     // first rain intensity (in/hr or mm/hr)

    // --- assign default values to date & rainfall
    Gage[j].startDate = NO_DATE;
    Gage[j].rainfall = 0.0;

    // --- initialize internal cumulative rainfall value
    Gage[j].rainAccum = 0;

    // --- OWA EDIT - use toolkit API rainfall if provided
    if (Gage[j].dataSource == RAIN_API)
    {
        Gage[j].rainfall = Gage[j].externalRain;
        return 1;
    }

    // --- use rain interface file if applicable
    else if ( Gage[j].dataSource == RAIN_FILE )
    {
        if ( Frain.file && Gage[j].endFilePos > Gage[j].startFilePos )
        {
            // --- retrieve 1st date & rainfall volume from file
            fseek(Frain.file, Gage[j].startFilePos, SEEK_SET);
            fread(&Gage[j].startDate, sizeof(DateTime), 1, Frain.file);
            fread(&vFirst, sizeof(float), 1, Frain.file);
            Gage[j].currentFilePos = ftell(Frain.file);

            // --- convert rainfall to intensity
            Gage[j].rainfall = convertRainfall(j, (double)vFirst);
            return 1;
        }
        return 0;
    }

    // --- otherwise access user-supplied rainfall time series
    else
    {
        k = Gage[j].tSeries;
        if ( k >= 0 )
        {
            // --- retrieve first rainfall value from time series
            if ( table_getFirstEntry(&Tseries[k], &Gage[j].startDate,
                                     &rFirst) )
            {
                // --- convert rainfall to intensity
                Gage[j].rainfall = convertRainfall(j, rFirst);
                return 1;
            }
        }
        return 0;
    }
}

//=============================================================================

int getNextRainfall(int j)
//
//  Input:   j = rain gage index
//  Output:  returns 1 if successful; 0 if not
//  Purpose: positions rainfall record to date with next non-zero rainfall
//           while updating the gage's next rain intensity value.
//
//  Note: zero rainfall values explicitly entered into a rain file or
//        time series are skipped over so that a proper accounting of
//        wet and dry periods can be maintained.
//
{
    int    k;                          // time series index
    float  vNext;                      // next rain volume (ft or m)
    double rNext;                      // next rain intensity (in/hr or mm/hr)

    Gage[j].nextRainfall = 0.0;

    // OWA EDIT - if using toolkit API to set rainfall
    if (Gage[j].dataSource == RAIN_API)
    {
        rNext = Gage[j].externalRain;
    }
    else
    {
        do
        {
        if ( Gage[j].dataSource == RAIN_FILE )
        {
            if ( Frain.file && Gage[j].currentFilePos < Gage[j].endFilePos )
            {
            fseek(Frain.file, Gage[j].currentFilePos, SEEK_SET);
            fread(&Gage[j].nextDate, sizeof(DateTime), 1, Frain.file);
            fread(&vNext, sizeof(float), 1, Frain.file);
            Gage[j].currentFilePos = ftell(Frain.file);
            rNext = convertRainfall(j, (double)vNext);
            }
            else return 0;
        }

        else
        {
            k = Gage[j].tSeries;
            if ( k >= 0 )
            {
            if ( !table_getNextEntry(&Tseries[k],
                &Gage[j].nextDate, &rNext) ) return 0;
            rNext = convertRainfall(j, rNext);
            }
            else return 0;
        }
        } while (rNext == 0.0);
    }
    Gage[j].nextRainfall = rNext;
    return 1;
}

//=============================================================================

double convertRainfall(int j, double r)
//
//  Input:   j = rain gage index
//           r = rainfall value (user units)
//  Output:  returns rainfall intensity (user units)
//  Purpose: converts rainfall value to an intensity (depth per hour).
//
{
    double r1;
    switch ( Gage[j].rainType )
    {
      case RAINFALL_INTENSITY:
        r1 = r;
        break;

      case RAINFALL_VOLUME:
        r1 = r / Gage[j].rainInterval * 3600.0;
        break;

      case CUMULATIVE_RAINFALL:
        if ( r  < Gage[j].rainAccum )
            r1 = r / Gage[j].rainInterval * 3600.0;
        else r1 = (r - Gage[j].rainAccum) / Gage[j].rainInterval * 3600.0;
        Gage[j].rainAccum = r;
        break;

      default: r1 = r;
    }
    return r1 * Gage[j].unitsFactor * Adjust.rainFactor;
}

//=============================================================================<|MERGE_RESOLUTION|>--- conflicted
+++ resolved
@@ -357,14 +357,8 @@
         return;
     }
 
-<<<<<<< HEAD
     // OWA EDIT - toolkit API sets rainfall
     if (Gage[j].dataSource == RAIN_API)
-=======
-    // --- otherwise march through rainfall record until date t is bracketed
-    t += OneSecond;
-    for (;;)
->>>>>>> 0eb322c7
     {
         getNextRainfall(j);
         Gage[j].rainfall = Gage[j].nextRainfall;
@@ -412,7 +406,7 @@
         // --- otherwise update next rainfall interval date
         Gage[j].startDate = Gage[j].nextDate;
         Gage[j].endDate = datetime_addSeconds(Gage[j].startDate,
-                  Gage[j].rainInterval);
+                          Gage[j].rainInterval);
         Gage[j].rainfall = Gage[j].nextRainfall;
         if ( !getNextRainfall(j) ) Gage[j].nextDate = NO_DATE;
     }
@@ -676,11 +670,11 @@
         {
             if ( Frain.file && Gage[j].currentFilePos < Gage[j].endFilePos )
             {
-            fseek(Frain.file, Gage[j].currentFilePos, SEEK_SET);
-            fread(&Gage[j].nextDate, sizeof(DateTime), 1, Frain.file);
-            fread(&vNext, sizeof(float), 1, Frain.file);
-            Gage[j].currentFilePos = ftell(Frain.file);
-            rNext = convertRainfall(j, (double)vNext);
+                fseek(Frain.file, Gage[j].currentFilePos, SEEK_SET);
+                fread(&Gage[j].nextDate, sizeof(DateTime), 1, Frain.file);
+                fread(&vNext, sizeof(float), 1, Frain.file);
+                Gage[j].currentFilePos = ftell(Frain.file);
+                rNext = convertRainfall(j, (double)vNext);
             }
             else return 0;
         }
@@ -690,9 +684,9 @@
             k = Gage[j].tSeries;
             if ( k >= 0 )
             {
-            if ( !table_getNextEntry(&Tseries[k],
-                &Gage[j].nextDate, &rNext) ) return 0;
-            rNext = convertRainfall(j, rNext);
+                if ( !table_getNextEntry(&Tseries[k],
+                        &Gage[j].nextDate, &rNext) ) return 0;
+                rNext = convertRainfall(j, rNext);
             }
             else return 0;
         }
