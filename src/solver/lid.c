//-----------------------------------------------------------------------------
//   lid.c
//
//   Project:  EPA SWMM5
//   Version:  5.1
//   Date:     03/20/14   (Build 5.1.001)
//             05/19/14   (Build 5.1.006)
//             09/15/14   (Build 5.1.007)
//             03/19/15   (Build 5.1.008)
//             04/30/15   (Build 5.1.009)
//             08/05/15   (Build 5.1.010)
//             08/01/16   (Build 5.1.011)
//             03/14/17   (Build 5.1.012)
//             05/10/18   (Build 5.1.013)
//             03/01/20   (Build 5.1.014)
//             04/01/20   (Build 5.1.015)
//   Author:   L. Rossman (US EPA)
//
//   This module handles all data processing involving LID (Low Impact
//   Development) practices used to treat runoff for individual subcatchments
//   within a project. The actual computation of LID performance is made by
//   functions within the lidproc.c module. See LidTypes below for the types
//   of LIDs that can be modeled.
//
//   An LID process is described by the TLidProc data structure and consists of
//   size-independent design data for the different vertical layers that make
//   up a specific type of LID. The collection of these LID process designs is
//   stored in the LidProcs array.
//
//   When a member of LidProcs is to be deployed in a particular subcatchment,
//   its sizing and treatment data are stored in a TLidUnit data structure.
//   The collection of all TLidUnits deployed in a subcatchment is held in a
//   TLidGroup list data structure. The LidGroups array contains a TLidGroup
//   list for each subcatchment in the project.
//
//   During a runoff time step, each subcatchment calls the lid_getRunoff()
//   function to compute flux rates and a water balance through each layer
//   of each LID unit in the subcatchment. The resulting outflows (runoff,
//   drain flow, evaporation and infiltration) are added to those computed
//   for the non-LID portion of the subcatchment.
//
//   An option exists for the detailed time series of flux rates and storage
//   levels for a specific LID unit to be written to a text file named by the
//   user for viewing outside of the SWMM program.
//
//   Build 5.1.008:
//   - More input error reporting added.
//   - Rooftop Disconnection added to the types of LIDs.
//   - LID drain flows are now tracked separately.
//   - LID drain flows can now be routed to separate outlets.
//   - Check added to insure LID flows not returned to nonexistent pervious area.
//
//   Build 5.1.009:
//   - Fixed bug where LID's could return outflow to non-LID area when LIDs
//     make up entire subcatchment.
//
//   Build 5.1.010:
//   - Support for new Modified Green Ampt infiltration model added.
//   - Imported variable HasWetLids now properly initialized.
//   - Initial state of reporting (lidUnit->rptFile->wasDry) changed to
//     prevent duplicate printing of first line of detailed report file.
//
//   Build 5.1.011:
//   - The top of the storage layer is no longer used as a limit for an
//     underdrain offset thus allowing upturned drains to be modeled.
//   - Column headings for the detailed LID report file were modified.
//
//   Build 5.1.012:
//   - Redefined initialization of wasDry for LID reporting.
//
//   Build 5.1.013:
//   - Support added for LID units treating pervious area runoff.
//   - Support added for open/closed head levels and multiplier v. head
//     control curve for underdrain flow.
//   - Support added for unclogging permeable pavement at fixed intervals.
//   - Support added for pollutant removal in underdrain flow.
//
//   Build 5.1.014:
//   - Fixed bug in creating LidProcs when there are no subcatchments.
//   - Fixed bug in adding underdrain pollutant loads to mass balances.
//
//   Build 5.1.015:
//   - Support added for mutiple infiltration methods within a project.
//-----------------------------------------------------------------------------
#define _CRT_SECURE_NO_DEPRECATE

#include <math.h>
#include "headers.h"
#include "lid.h"

#define ERR_PAVE_LAYER " - check pavement layer parameters"
#define ERR_SOIL_LAYER " - check soil layer parameters"
#define ERR_STOR_LAYER " - check storage layer parameters"
#define ERR_SWALE_SURF " - check swale surface parameters"
#define ERR_GREEN_AMPT " - check subcatchment Green-Ampt parameters"
#define ERR_DRAIN_OFFSET " - drain offset exceeds storage height"
#define ERR_DRAIN_HEADS " - invalid drain open/closed heads"                   //(5.1.013)
#define ERR_SWALE_WIDTH " - invalid swale width"

//-----------------------------------------------------------------------------
//  Enumerations
//-----------------------------------------------------------------------------
enum LidLayerTypes {
    SURF,                    // surface layer
    SOIL,                    // soil layer
    STOR,                    // storage layer
    PAVE,                    // pavement layer
    DRAINMAT,                // drainage mat layer
    DRAIN,                   // underdrain system
    REMOVALS};               // pollutant removals                             //(5.1.013)

//// Note: DRAINMAT must be placed before DRAIN so the two keywords can
///        be distinguished from one another when parsing a line of input.

char* LidLayerWords[] =
    {"SURFACE", "SOIL", "STORAGE", "PAVEMENT", "DRAINMAT", "DRAIN",
     "REMOVALS", NULL};                                                        //(5.1.013)

char* LidTypeWords[] =
    {"BC",                   //bio-retention cell
     "RG",                   //rain garden
     "GR",                   //green roof
     "IT",                   //infiltration trench
     "PP",                   //porous pavement
     "RB",                   //rain barrel
     "VS",                   //vegetative swale
     "RD",                   //rooftop disconnection
     NULL};

//-----------------------------------------------------------------------------
//  Data Structures
//-----------------------------------------------------------------------------

// LID List - list of LID units contained in an LID group
struct LidList
{
    TLidUnit*        lidUnit;     // ptr. to a LID unit
    struct LidList*  nextLidUnit;
};
typedef struct LidList TLidList;

// LID Group - collection of LID units applied to a specific subcatchment
struct LidGroup
{
    double         pervArea;      // amount of pervious area in group (ft2)
    double         flowToPerv;    // total flow sent to pervious area (cfs)
    double         oldDrainFlow;  // total drain flow in previous period (cfs)
    double         newDrainFlow;  // total drain flow in current period (cfs)
    TLidList*      lidList;       // list of LID units in the group
};
typedef struct LidGroup* TLidGroup;


//-----------------------------------------------------------------------------
//  Shared Variables
//-----------------------------------------------------------------------------
static TLidProc*  LidProcs;            // array of LID processes
static int        LidCount;            // number of LID processes
static TLidGroup* LidGroups;           // array of LID process groups
static int        GroupCount;          // number of LID groups (subcatchments)

static double     EvapRate;            // evaporation rate (ft/s)
static double     NativeInfil;         // native soil infil. rate (ft/s)
static double     MaxNativeInfil;      // native soil infil. rate limit (ft/s)

//-----------------------------------------------------------------------------
//  Imported Variables (from SUBCATCH.C)
//-----------------------------------------------------------------------------
// Volumes (ft3) for a subcatchment over a time step
extern double     Vevap;               // evaporation
extern double     Vpevap;              // pervious area evaporation
extern double     Vinfil;              // non-LID infiltration
extern double     VlidInfil;           // infiltration from LID units
extern double     VlidIn;              // impervious area flow to LID units
extern double     VlidOut;             // surface outflow from LID units
extern double     VlidDrain;           // drain outflow from LID units
extern double     VlidReturn;          // LID outflow returned to pervious area
extern char       HasWetLids;          // TRUE if any LIDs are wet
                                       // (from RUNOFF.C)

//-----------------------------------------------------------------------------
//  External Functions (prototyped in lid.h)
//-----------------------------------------------------------------------------
//  lid_create               called by createObjects in project.c
//  lid_delete               called by deleteObjects in project.c
//  lid_validate             called by project_validate
//  lid_initState            called by project_init

//  lid_readProcParams       called by parseLine in input.c
//  lid_readGroupParams      called by parseLine in input.c

//  lid_setOldGroupState     called by subcatch_setOldState
//  lid_setReturnQual        called by findLidLoads in surfqual.c
//  lid_getReturnQual        called by subcatch_getRunon

//  lid_getPervArea          called by subcatch_getFracPerv
//  lid_getFlowToPerv        called by subcatch_getRunon
//  lid_getSurfaceDepth      called by subcatch_getDepth
//  lid_getDepthOnPavement   called by sweptSurfacesDry in subcatch.c
//  lid_getStoredVolume      called by subcatch_getStorage
//  lid_getRunon             called by subcatch_getRunon
//  lid_getRunoff            called by subcatch_getRunoff

//  lid_addDrainRunon        called by subcatch_getRunon
//  lid_addDrainLoads        called by surfqual_getWashoff
//  lid_addDrainInflow       called by addLidDrainInflows in routing.c

//  lid_writeSummary         called by inputrpt_writeInput
//  lid_writeWaterBalance    called by statsrpt_writeReport


//-----------------------------------------------------------------------------
// Local Functions
//-----------------------------------------------------------------------------
static void   freeLidGroup(int j);
static int    readSurfaceData(int j, char* tok[], int ntoks);
static int    readPavementData(int j, char* tok[], int ntoks);
static int    readSoilData(int j, char* tok[], int ntoks);
static int    readStorageData(int j, char* tok[], int ntoks);
static int    readDrainData(int j, char* tok[], int ntoks);
static int    readDrainMatData(int j, char* toks[], int ntoks);
static int    readRemovalsData(int j, char* toks[], int ntoks);                //(5.1.013)

static int    addLidUnit(int j, int k, int n, double x[], char* fname,
              int drainSubcatch, int drainNode);
static int    createLidRptFile(TLidUnit* lidUnit, char* fname);
static void   initLidRptFile(char* title, char* lidID, char* subcatchID,
              TLidUnit* lidUnit);
static void   validateLidProc(int j);
static void   validateLidGroup(int j);

static int    isLidPervious(int k);
static double getImpervAreaRunoff(int j);
static double getPervAreaRunoff(int j);                                        //(5.1.013)
static double getSurfaceDepth(int subcatch);
static void   findNativeInfil(int j, double tStep);

static void   evalLidUnit(int j, TLidUnit* lidUnit, double lidArea,
              double lidInflow, double tStep, double *qRunoff,
              double *qDrain, double *qReturn);

//=============================================================================

void lid_create(int lidCount, int subcatchCount)
//
//  Purpose: creates an array of LID objects.
//  Input:   n = number of LID processes
//  Output:  none
//
{
    int j;

    //... assign NULL values to LID arrays
    LidProcs = NULL;
    LidGroups = NULL;
    LidCount = lidCount;

    //... create LID groups
    GroupCount = subcatchCount;
    if ( GroupCount > 0 )
    {
        LidGroups = (TLidGroup *) calloc(GroupCount, sizeof(TLidGroup));
        if ( LidGroups == NULL )
        {
            ErrorCode = ERR_MEMORY;
            return;
        }
    }

    //... initialize LID groups
    for (j = 0; j < GroupCount; j++) LidGroups[j] = NULL;

    //... create LID objects
    if ( LidCount == 0 ) return;
    LidProcs = (TLidProc *) calloc(LidCount, sizeof(TLidProc));
    if ( LidProcs == NULL )
    {
        ErrorCode = ERR_MEMORY;
        return;
    }

    //... initialize LID objects
    for (j = 0; j < LidCount; j++)
    {
        LidProcs[j].lidType = -1;
        LidProcs[j].surface.thickness = 0.0;
        LidProcs[j].surface.voidFrac = 1.0;
        LidProcs[j].surface.roughness = 0.0;
        LidProcs[j].surface.surfSlope = 0.0;
        LidProcs[j].pavement.thickness = 0.0;
        LidProcs[j].soil.thickness = 0.0;
        LidProcs[j].storage.thickness = 0.0;
        LidProcs[j].storage.kSat = 0.0;
        LidProcs[j].drain.coeff = 0.0;
        LidProcs[j].drain.offset = 0.0;
        LidProcs[j].drainMat.thickness = 0.0;
        LidProcs[j].drainMat.roughness = 0.0;
        LidProcs[j].drainRmvl = NULL;                                          //(5.1.013)
        LidProcs[j].drainRmvl = (double *)                                     //
                                calloc(Nobjects[POLLUT], sizeof(double));      //
        if (LidProcs[j].drainRmvl == NULL)                                     //
        {                                                                      //
            ErrorCode = ERR_MEMORY;                                            //
            return;                                                            //
        }                                                                      //
    }
}

//=============================================================================

void lid_delete()
//
//  Purpose: deletes all LID objects
//  Input:   none
//  Output:  none
//
{
    int j;
    for (j = 0; j < GroupCount; j++) freeLidGroup(j);
    FREE(LidGroups);
    for (j = 0; j < LidCount; j++) FREE(LidProcs[j].drainRmvl);                //(5.1.013)
    FREE(LidProcs);
    GroupCount = 0;
    LidCount = 0;
}

//=============================================================================

void freeLidGroup(int j)
//
//  Purpose: frees all LID units associated with a subcatchment.
//  Input:   j = group (or subcatchment) index
//  Output:  none
//
{
    TLidGroup  lidGroup = LidGroups[j];
    TLidList*  lidList;
    TLidUnit*  lidUnit;
    TLidList*  nextLidUnit;

    if ( lidGroup == NULL ) return;
    lidList = lidGroup->lidList;
    while (lidList)
    {
        lidUnit = lidList->lidUnit;
        if ( lidUnit->rptFile )
        {
            if ( lidUnit->rptFile->file ) fclose(lidUnit->rptFile->file);
            free(lidUnit->rptFile);
        }
        nextLidUnit = lidList->nextLidUnit;
        free(lidUnit);
        free(lidList);
        lidList = nextLidUnit;
    }
    free(lidGroup);
    LidGroups[j] = NULL;
}

//=============================================================================

int lid_readProcParams(char* toks[], int ntoks)
//
//  Purpose: reads LID process information from line of input data file
//  Input:   toks = array of string tokens
//           ntoks = number of tokens
//  Output:  returns error code
//
//  Format for first line that defines a LID process is:
//    LID_ID  LID_Type
//
//  Followed by some combination of lines below depending on LID_Type:
//    LID_ID  SURFACE   <parameters>
//    LID_ID  PAVEMENT  <parameters>
//    LID_ID  SOIL      <parameters>
//    LID_ID  STORAGE   <parameters>
//    LID_ID  DRAIN     <parameters>
//    LID_ID  DRAINMAT  <parameters>
//    LID_ID  REMOVALS  <parameters>                                           //(5.1.013)
//
{
    int j, m;

    // --- check for minimum number of tokens
    if ( ntoks < 2 ) return error_setInpError(ERR_ITEMS, "");

    // --- check that LID exists in database
    j = project_findObject(LID, toks[0]);
    if ( j < 0 ) return error_setInpError(ERR_NAME, toks[0]);

    // --- assign ID if not done yet
    if ( LidProcs[j].ID == NULL )
        LidProcs[j].ID = project_findID(LID, toks[0]);

    // --- check if second token is the type of LID
    m = findmatch(toks[1], LidTypeWords);
    if ( m >= 0 )
    {
        LidProcs[j].lidType = m;
        return 0;
    }

    // --- check if second token is name of LID layer
    else m = findmatch(toks[1], LidLayerWords);

    // --- read input parameters for the identified layer
    switch (m)
    {
    case SURF:  return readSurfaceData(j, toks, ntoks);
    case SOIL:  return readSoilData(j, toks, ntoks);
    case STOR:  return readStorageData(j, toks, ntoks);
    case PAVE:  return readPavementData(j, toks, ntoks);
    case DRAIN: return readDrainData(j, toks, ntoks);
    case DRAINMAT: return readDrainMatData(j, toks, ntoks);
    case REMOVALS: return readRemovalsData(j, toks, ntoks);                    //(5.1.013)
    }
    return error_setInpError(ERR_KEYWORD, toks[1]);
}

//=============================================================================

int lid_readGroupParams(char* toks[], int ntoks)
//
//  Purpose: reads input data for a LID unit placed in a subcatchment.
//  Input:   toks = array of string tokens
//           ntoks = number of tokens
//  Output:  returns error code
//
//  Format of input data line is:
//    Subcatch_ID  LID_ID  Number  Area  Width  InitSat  FromImp  ToPerv
//                                              (RptFile  DrainTo  FromPerv)   //(5.1.013)
//  where:
//    Subcatch_ID    = name of subcatchment
//    LID_ID         = name of LID process
//    Number     (n) = number of replicate units
//    Area    (x[0]) = area of each unit
//    Width   (x[1]) = outflow width of each unit
//    InitSat (x[2]) = % that LID is initially saturated
//    FromImp (x[3]) = % of impervious runoff sent to LID
//    ToPerv  (x[4]) = 1 if outflow goes to pervious sub-area; 0 if not
//    RptFile        = name of detailed results file (optional)
//    DrainTo        = name of subcatch/node for drain flow (optional)
//    FromPerv (x[5]) = % of pervious runoff sent to LID                       //(5.1.013)
//
{
    int        i, j, k, n;
    double     x[6];                                                           //(5.1.013)
    char*      fname = NULL;
    int        drainSubcatch = -1, drainNode = -1;

    //... check for valid number of input tokens
    if ( ntoks < 8 ) return error_setInpError(ERR_ITEMS, "");

    //... find subcatchment
    j = project_findObject(SUBCATCH, toks[0]);
    if ( j < 0 ) return error_setInpError(ERR_NAME, toks[0]);

    //... find LID process in list of LID processes
    k = project_findObject(LID, toks[1]);
    if ( k < 0 ) return error_setInpError(ERR_NAME, toks[1]);

    //... get number of replicates
    n = atoi(toks[2]);
    if ( n < 0 ) return error_setInpError(ERR_NUMBER, toks[2]);
    if ( n == 0 ) return 0;

    //... convert next 4 tokens to doubles
    for (i = 3; i <= 7; i++)
    {
        if ( ! getDouble(toks[i], &x[i-3]) || x[i-3] < 0.0 )
            return error_setInpError(ERR_NUMBER, toks[i]);
    }

    //... check for valid percentages on tokens 5 & 6 (x[2] & x[3])
    for (i = 2; i <= 3; i++) if ( x[i] > 100.0 )
        return error_setInpError(ERR_NUMBER, toks[i+3]);

    //... read optional report file name
    if ( ntoks >= 9 && strcmp(toks[8], "*") != 0 ) fname = toks[8];

    //... read optional underdrain outlet
    if ( ntoks >= 10 && strcmp(toks[9], "*") != 0 )
    {
        drainSubcatch = project_findObject(SUBCATCH, toks[9]);
        if ( drainSubcatch < 0 )
        {
            drainNode = project_findObject(NODE, toks[9]);
            if ( drainNode < 0 ) return error_setInpError(ERR_NAME, toks[9]);
        }
    }

    //... read percent of pervious area treated by LID unit                    //(5.1.013)
    x[5] = 0.0;                                                                //
    if (ntoks >= 11)                                                           //
    {                                                                          //
        if (!getDouble(toks[10], &x[5]) || x[5] < 0.0 || x[5] > 100.0)         //
            return error_setInpError(ERR_NUMBER, toks[10]);                    //
    }                                                                          //

    //... create a new LID unit and add it to the subcatchment's LID group
    return addLidUnit(j, k, n, x, fname, drainSubcatch, drainNode);
}

//=============================================================================

int addLidUnit(int j, int k, int n, double x[], char* fname,
    int drainSubcatch, int drainNode)
//
//  Purpose: adds an LID unit to a subcatchment's LID group.
//  Input:   j = subcatchment index
//           k = LID control index
//           n = number of replicate units
//           x = LID unit's parameters
//           fname = name of detailed performance report file
//           drainSubcatch = index of subcatchment receiving underdrain flow
//           drainNode = index of node receiving underdrain flow
//  Output:  returns an error code
//
{
    TLidUnit*  lidUnit;
    TLidList*  lidList;
    TLidGroup  lidGroup;

    //... create a LID group (pointer to an LidGroup struct)
    //    if one doesn't already exist
    lidGroup = LidGroups[j];
    if ( !lidGroup )
    {
        lidGroup = (struct LidGroup *) malloc(sizeof(struct LidGroup));
        if ( !lidGroup ) return error_setInpError(ERR_MEMORY, "");
        lidGroup->lidList = NULL;
        LidGroups[j] = lidGroup;
    }

    //... create a new LID unit to add to the group
    lidUnit = (TLidUnit *) malloc(sizeof(TLidUnit));
    if ( !lidUnit ) return error_setInpError(ERR_MEMORY, "");
    lidUnit->rptFile = NULL;

    //... add the LID unit to the group
    lidList = (TLidList *) malloc(sizeof(TLidList));
    if ( !lidList )
    {
        free(lidUnit);
        return error_setInpError(ERR_MEMORY, "");
    }
    lidList->lidUnit = lidUnit;
    lidList->nextLidUnit = lidGroup->lidList;
    lidGroup->lidList = lidList;

    //... assign parameter values to LID unit
    lidUnit->lidIndex     = k;
    lidUnit->number       = n;
    lidUnit->area         = x[0] / SQR(UCF(LENGTH));
    lidUnit->fullWidth    = x[1] / UCF(LENGTH);
    lidUnit->initSat      = x[2] / 100.0;
    lidUnit->fromImperv   = x[3] / 100.0;
    lidUnit->toPerv       = (x[4] > 0.0);
    lidUnit->fromPerv     = x[5] / 100.0;                                      //(5.1.013)
    lidUnit->drainSubcatch = drainSubcatch;
    lidUnit->drainNode     = drainNode;

    //... open report file if it was supplied
    if ( fname != NULL )
    {
        if ( !createLidRptFile(lidUnit, fname) )
            return error_setInpError(ERR_RPT_FILE, fname);
    }
    return 0;
}

//=============================================================================

int createLidRptFile(TLidUnit* lidUnit, char* fname)
{
    TLidRptFile* rptFile;

    rptFile = (TLidRptFile *) malloc(sizeof(TLidRptFile));
    if ( rptFile == NULL ) return 0;
    lidUnit->rptFile = rptFile;
    rptFile->file = fopen(fname, "wt");
    if ( rptFile->file == NULL ) return 0;
    return 1;
}

//=============================================================================

int readSurfaceData(int j, char* toks[], int ntoks)
//
//  Purpose: reads surface layer data for a LID process from line of input
//           data file
//  Input:   j = LID process index
//           toks = array of string tokens
//           ntoks = number of tokens
//  Output:  returns error code
//
//  Format of data is:
//  LID_ID  SURFACE  StorageHt  VegVolFrac  Roughness  SurfSlope  SideSlope  DamHt
//
{
    int    i;
    double x[5];

    if ( ntoks < 7 ) return error_setInpError(ERR_ITEMS, "");
    for (i = 2; i < 7; i++)
    {
        if ( ! getDouble(toks[i], &x[i-2]) || x[i-2] < 0.0 )
            return error_setInpError(ERR_NUMBER, toks[i]);
    }
    if ( x[1] >= 1.0 ) return error_setInpError(ERR_NUMBER, toks[3]);
    if ( x[0] == 0.0 ) x[1] = 0.0;

    LidProcs[j].surface.thickness     = x[0] / UCF(RAINDEPTH);
    LidProcs[j].surface.voidFrac      = 1.0 - x[1];
    LidProcs[j].surface.roughness     = x[2];
    LidProcs[j].surface.surfSlope     = x[3] / 100.0;
    LidProcs[j].surface.sideSlope     = x[4];
    return 0;
}

//=============================================================================

int readPavementData(int j, char* toks[], int ntoks)
//
//  Purpose: reads pavement layer data for a LID process from line of input
//           data file
//  Input:   j = LID process index
//           toks = array of string tokens
//           ntoks = number of tokens
//  Output:  returns error code
//
//  Format of data is:
//    LID_ID PAVEMENT  Thickness  VoidRatio  FracImperv  Permeability  ClogFactor
//                                                        (RegenDays RegenDegree) //(5.1.013)
//
{
    int    i;
    double x[7];                                                               //(5.1.013)

    if ( ntoks < 7 ) return error_setInpError(ERR_ITEMS, "");
    for (i = 2; i < 7; i++)
    {
        if ( ! getDouble(toks[i], &x[i-2]) || x[i-2] < 0.0 )
            return error_setInpError(ERR_NUMBER, toks[i]);
    }

    // ... read optional clogging regeneration properties                      //(5.1.013)
    x[5] = 0.0;                                                                //
    if (ntoks > 7)                                                             //
    {                                                                          //
        if (!getDouble(toks[7], &x[5]) || x[5] < 0.0)                          //
            return error_setInpError(ERR_NUMBER, toks[7]);                     //
    }                                                                          //
    x[6] = 0.0;                                                                //
    if (ntoks > 8)                                                             //
    {                                                                          //
        if (!getDouble(toks[8], &x[6]) || x[6] < 0.0 || x[6] > 1.0)            //
            return error_setInpError(ERR_NUMBER, toks[8]);                     //
    }                                                                          //

    //... convert void ratio to void fraction
    x[1] = x[1]/(x[1] + 1.0);

    LidProcs[j].pavement.thickness    = x[0] / UCF(RAINDEPTH);
    LidProcs[j].pavement.voidFrac     = x[1];
    LidProcs[j].pavement.impervFrac   = x[2];
    LidProcs[j].pavement.kSat         = x[3] / UCF(RAINFALL);
    LidProcs[j].pavement.clogFactor   = x[4];
    LidProcs[j].pavement.regenDays    = x[5];                                  //(5.1.013)
    LidProcs[j].pavement.regenDegree  = x[6];                                  //
    return 0;
}

//=============================================================================

int readSoilData(int j, char* toks[], int ntoks)
//
//  Purpose: reads soil layer data for a LID process from line of input
//           data file
//  Input:   j = LID process index
//           toks = array of string tokens
//           ntoks = number of tokens
//  Output:  returns error code
//
//  Format of data is:
//    LID_ID  SOIL  Thickness  Porosity  FieldCap  WiltPt Ksat  Kslope  Suction
//
{
    int    i;
    double x[7];

    if ( ntoks < 9 ) return error_setInpError(ERR_ITEMS, "");
    for (i = 2; i < 9; i++)
    {
        if ( ! getDouble(toks[i], &x[i-2]) || x[i-2] < 0.0 )
            return error_setInpError(ERR_NUMBER, toks[i]);
    }
    LidProcs[j].soil.thickness = x[0] / UCF(RAINDEPTH);
    LidProcs[j].soil.porosity  = x[1];
    LidProcs[j].soil.fieldCap  = x[2];
    LidProcs[j].soil.wiltPoint = x[3];
    LidProcs[j].soil.kSat      = x[4] / UCF(RAINFALL);
    LidProcs[j].soil.kSlope    = x[5];
    LidProcs[j].soil.suction   = x[6] / UCF(RAINDEPTH);
    return 0;
}

//=============================================================================

int readStorageData(int j, char* toks[], int ntoks)
//
//  Purpose: reads drainage layer data for a LID process from line of input
//           data file
//  Input:   j = LID process index
//           toks = array of string tokens
//           ntoks = number of tokens
//  Output:  returns error code
//
//  Format of data is:
//    LID_ID STORAGE  Thickness  VoidRatio  Ksat  ClogFactor
//
{
    int    i;
    double x[6];

    //... read numerical parameters
    if ( ntoks < 6 ) return error_setInpError(ERR_ITEMS, "");
    for (i = 2; i < 6; i++)
    {
        if ( ! getDouble(toks[i], &x[i-2])  || x[i-2] < 0.0 )
            return error_setInpError(ERR_NUMBER, toks[i]);
    }

    //... convert void ratio to void fraction
    x[1] = x[1]/(x[1] + 1.0);

    //... save parameters to LID storage layer structure
    LidProcs[j].storage.thickness   = x[0] / UCF(RAINDEPTH);
    LidProcs[j].storage.voidFrac    = x[1];
    LidProcs[j].storage.kSat        = x[2] / UCF(RAINFALL);
    LidProcs[j].storage.clogFactor  = x[3];
    return 0;
}

//=============================================================================

int readDrainData(int j, char* toks[], int ntoks)
//
//  Purpose: reads underdrain data for a LID process from line of input
//           data file
//  Input:   j = LID process index
//           toks = array of string tokens
//           ntoks = number of tokens
//  Output:  returns error code
//
//  Format of data is:
//    LID_ID DRAIN  coeff  expon  offset  delay hOpen hClose curve             //(5.1.013)
//
{
    int    i;
    double x[6];                                                               //(5.1.013)

    //... read numerical parameters
    if ( ntoks < 6 ) return error_setInpError(ERR_ITEMS, "");
    for (i = 0; i < 6; i++) x[i] = 0.0;                                        //(5.1.013)
    for (i = 2; i < 8; i++)                                                    //
    {
<<<<<<< HEAD
        if ( ((ntoks > i) && (! getDouble(toks[i], &x[i-2])))  || (x[i-2] < 0.0) )     //(5.1.013)
=======
        if ( ntoks > i && ! getDouble(toks[i], &x[i-2]) || x[i-2] < 0.0 )      //(5.1.013)
>>>>>>> afbb5181
            return error_setInpError(ERR_NUMBER, toks[i]);
    }

    i = -1;                                                                    //(5.1.013)
    if ( ntoks >= 9 )                                                          //
    {                                                                          //
        i = project_findObject(CURVE, toks[8]);                                //
        if (i < 0) return error_setInpError(ERR_NAME, toks[8]);                //
    }                                                                          //

    //... save parameters to LID drain layer structure
    LidProcs[j].drain.coeff  = x[0];
    LidProcs[j].drain.expon  = x[1];
    LidProcs[j].drain.offset = x[2] / UCF(RAINDEPTH);
    LidProcs[j].drain.delay  = x[3] * 3600.0;
    LidProcs[j].drain.hOpen  = x[4] / UCF(RAINDEPTH);                          //(5.1.013)
    LidProcs[j].drain.hClose = x[5] / UCF(RAINDEPTH);                          //
    LidProcs[j].drain.qCurve = i;                                              //
    return 0;
}

//=============================================================================

int readDrainMatData(int j, char* toks[], int ntoks)
//
//  Purpose: reads drainage mat data for a LID process from line of input
//           data file
//  Input:   j = LID process index
//           toks = array of string tokens
//           ntoks = number of tokens
//  Output:  returns error code
//
//  Format of data is:
//    LID_ID DRAINMAT  thickness  voidRatio  roughness
//
{
    int    i;
    double x[3];

    //... read numerical parameters
    if ( ntoks < 5 ) return error_setInpError(ERR_ITEMS, "");
    if ( LidProcs[j].lidType != GREEN_ROOF ) return 0;
    for (i = 2; i < 5; i++)
    {
        if ( ! getDouble(toks[i], &x[i-2]) || x[i-2] < 0.0 )
            return error_setInpError(ERR_NUMBER, toks[i]);
    }

    //... save parameters to LID drain layer structure
    LidProcs[j].drainMat.thickness = x[0] / UCF(RAINDEPTH);;
    LidProcs[j].drainMat.voidFrac  = x[1];
    LidProcs[j].drainMat.roughness = x[2];
    return 0;
}

//=============================================================================

////  This function was added to release 5.1.013.  ////                        //(5.1.013)

int readRemovalsData(int j, char* toks[], int ntoks)
//
//  Purpose: reads pollutant removal data for a LID process from line of input
//           data file
//  Input:   j = LID process index
//           toks = array of string tokens
//           ntoks = number of tokens
//  Output:  returns error code
//
//  Format of data is:
//    LID_ID REMOVALS  pollut1  %removal1  pollut2  %removal2  ...
//
{
    int    i = 2;
    int    p;
    double rmvl;

    //... start with 3rd token
    if (ntoks < 4) return error_setInpError(ERR_ITEMS, "");
    while (ntoks > i)
    {
        //... find pollutant index from its name
        p = project_findObject(POLLUT, toks[i]);
        if (p < 0) return error_setInpError(ERR_NAME, toks[i]);

        //... check that a next token exists
        i++;
        if (ntoks == i) return error_setInpError(ERR_ITEMS, "");

        //... get the % removal value from the next token
        if (!getDouble(toks[i], &rmvl) || rmvl < 0.0 || rmvl > 100.0)
            return error_setInpError(ERR_NUMBER, toks[i]);

        //... save the pollutant removal for the LID process as a fraction
        LidProcs[j].drainRmvl[p] = rmvl / 100.0;
        i++;
    }
    return 0;
}
//=============================================================================

void lid_writeSummary()
//
//  Purpose: writes summary of LID processes used to report file.
//  Input:   none
//  Output:  none
//
{
    int        j, k;
    double     pctArea;
    TLidUnit*  lidUnit;
    TLidList*  lidList;
    TLidGroup  lidGroup;

    fprintf(Frpt.file, "\n");
    fprintf(Frpt.file, "\n");
    fprintf(Frpt.file, "\n  *******************");
    fprintf(Frpt.file, "\n  LID Control Summary");
    fprintf(Frpt.file, "\n  *******************");


    fprintf(Frpt.file,
"\n                                   No. of        Unit        Unit      %% Area    %% Imperv      %% Perv"); //(5.1.013)
    fprintf(Frpt.file,                                                                                         //
"\n  Subcatchment     LID Control      Units        Area       Width     Covered     Treated     Treated");    //
    fprintf(Frpt.file,                                                                                         //
"\n  ---------------------------------------------------------------------------------------------------");    //

    for (j = 0; j < GroupCount; j++)
    {
        lidGroup = LidGroups[j];
        if ( lidGroup == NULL ) continue;
        lidList = lidGroup->lidList;
        while ( lidList )
        {
            lidUnit = lidList->lidUnit;
            k = lidUnit->lidIndex;
            pctArea = lidUnit->area * lidUnit->number / Subcatch[j].area * 100.0;
            fprintf(Frpt.file, "\n  %-16s %-16s", Subcatch[j].ID, LidProcs[k].ID);
            fprintf(Frpt.file, "%6d  %10.2f  %10.2f  %10.2f  %10.2f  %10.2f",  //(5.1.013)
                lidUnit->number, lidUnit->area * SQR(UCF(LENGTH)),
                lidUnit->fullWidth * UCF(LENGTH), pctArea,
                lidUnit->fromImperv*100.0, lidUnit->fromPerv*100.0);           //(5.1.013)
            lidList = lidList->nextLidUnit;
        }
    }
}

//=============================================================================

void lid_validate()
//
//  Purpose: validates LID process and group parameters.
//  Input:   none
//  Output:  none
//
{
    int j;
    for (j = 0; j < LidCount; j++) validateLidProc(j);
    for (j = 0; j < GroupCount; j++) validateLidGroup(j);
}

//=============================================================================

void validateLidProc(int j)
//
//  Purpose: validates LID process parameters.
//  Input:   j = LID process index
//  Output:  none
//
{
    int layerMissing = FALSE;

    //... check that LID type was supplied
    if ( LidProcs[j].lidType < 0 )
    {
        report_writeErrorMsg(ERR_LID_TYPE, LidProcs[j].ID);
        return;
    }

    //... check that required layers were defined
    switch (LidProcs[j].lidType)
    {
    case BIO_CELL:
    case RAIN_GARDEN:
        if ( LidProcs[j].soil.thickness <= 0.0 ) layerMissing = TRUE;
        break;
    case GREEN_ROOF:
        if ( LidProcs[j].soil.thickness <= 0.0 ) layerMissing = TRUE;
        if ( LidProcs[j].drainMat.thickness <= 0.0) layerMissing = TRUE;
        break;
    case POROUS_PAVEMENT:
        if ( LidProcs[j].pavement.thickness  <= 0.0 ) layerMissing = TRUE;
        break;
    case INFIL_TRENCH:
        if ( LidProcs[j].storage.thickness <= 0.0 ) layerMissing = TRUE;
        break;
    }
    if ( layerMissing )
    {
        report_writeErrorMsg(ERR_LID_LAYER, LidProcs[j].ID);
        return;
    }

    //... check pavement layer parameters
    if ( LidProcs[j].lidType == POROUS_PAVEMENT )
    {
        if ( LidProcs[j].pavement.thickness  <= 0.0
        ||   LidProcs[j].pavement.kSat       <= 0.0
        ||   LidProcs[j].pavement.voidFrac   <= 0.0
        ||   LidProcs[j].pavement.voidFrac   >  1.0
        ||   LidProcs[j].pavement.impervFrac >  1.0 )

        {
            strcpy(Msg, LidProcs[j].ID);
            strcat(Msg, ERR_PAVE_LAYER);
            report_writeErrorMsg(ERR_LID_PARAMS, Msg);
        }
    }

    //... check soil layer parameters
    if ( LidProcs[j].soil.thickness > 0.0 )
    {
        if ( LidProcs[j].soil.porosity      <= 0.0
        ||   LidProcs[j].soil.fieldCap      >= LidProcs[j].soil.porosity
        ||   LidProcs[j].soil.wiltPoint     >= LidProcs[j].soil.fieldCap
        ||   LidProcs[j].soil.kSat          <= 0.0
        ||   LidProcs[j].soil.kSlope        <  0.0 )
        {
            strcpy(Msg, LidProcs[j].ID);
            strcat(Msg, ERR_SOIL_LAYER);
            report_writeErrorMsg(ERR_LID_PARAMS, Msg);
        }
    }

    //... check storage layer parameters
    if ( LidProcs[j].storage.thickness > 0.0 )
    {
        if ( LidProcs[j].storage.voidFrac <= 0.0 ||
             LidProcs[j].storage.voidFrac > 1.0 )
        {
            strcpy(Msg, LidProcs[j].ID);
            strcat(Msg, ERR_STOR_LAYER);
            report_writeErrorMsg(ERR_LID_PARAMS, Msg);
        }
    }

    //... if no storage layer adjust void fraction and drain offset
    else
    {
        LidProcs[j].storage.voidFrac = 1.0;
        LidProcs[j].drain.offset = 0.0;
    }

    //... check for invalid drain open/closed heads                            //(5.1.013)
    if (LidProcs[j].drain.hOpen > 0.0 &&                                       //
        LidProcs[j].drain.hOpen <= LidProcs[j].drain.hClose)                   //
    {                                                                          //
        strcpy(Msg, LidProcs[j].ID);                                           //
        strcat(Msg, ERR_DRAIN_HEADS);                                          //
        report_writeErrorMsg(ERR_LID_PARAMS, Msg);                             //
    }                                                                          //

    //... compute the surface layer's overland flow constant (alpha)
    if ( LidProcs[j].lidType == VEG_SWALE )
    {
        if ( LidProcs[j].surface.roughness *
             LidProcs[j].surface.surfSlope <= 0.0 ||
             LidProcs[j].surface.thickness == 0.0
           )
        {
            strcpy(Msg, LidProcs[j].ID);
            strcat(Msg, ERR_SWALE_SURF);
            report_writeErrorMsg(ERR_LID_PARAMS, Msg);
        }
        else LidProcs[j].surface.alpha =
            1.49 * sqrt(LidProcs[j].surface.surfSlope) /
                LidProcs[j].surface.roughness;
    }
    else
    {
        //... compute surface overland flow coeff.
        if ( LidProcs[j].surface.roughness > 0.0 )
            LidProcs[j].surface.alpha = 1.49 / LidProcs[j].surface.roughness *
                                        sqrt(LidProcs[j].surface.surfSlope);
        else LidProcs[j].surface.alpha = 0.0;
    }

    //... compute drainage mat layer's flow coeff.
    if ( LidProcs[j].drainMat.roughness > 0.0 )
    {
        LidProcs[j].drainMat.alpha = 1.49 / LidProcs[j].drainMat.roughness *
                                    sqrt(LidProcs[j].surface.surfSlope);
    }
    else LidProcs[j].drainMat.alpha = 0.0;


    //... convert clogging factors to void volume basis
    if ( LidProcs[j].pavement.thickness > 0.0 )
    {
        LidProcs[j].pavement.clogFactor *=
            LidProcs[j].pavement.thickness * LidProcs[j].pavement.voidFrac *
            (1.0 - LidProcs[j].pavement.impervFrac);
    }
    if ( LidProcs[j].storage.thickness > 0.0 )
    {
        LidProcs[j].storage.clogFactor *=
            LidProcs[j].storage.thickness * LidProcs[j].storage.voidFrac;
    }
    else LidProcs[j].storage.clogFactor = 0.0;

    //... for certain LID types, immediate overflow of excess surface water
    //    occurs if either the surface roughness or slope is zero
    LidProcs[j].surface.canOverflow = TRUE;
    switch (LidProcs[j].lidType)
    {
        case ROOF_DISCON: LidProcs[j].surface.canOverflow = FALSE; break;
        case INFIL_TRENCH:
        case POROUS_PAVEMENT:
        case BIO_CELL:
        case RAIN_GARDEN:
        case GREEN_ROOF:
            if ( LidProcs[j].surface.alpha > 0.0 )
                LidProcs[j].surface.canOverflow = FALSE;
    }

    //... rain barrels have 100% void space and impermeable bottom
    if ( LidProcs[j].lidType == RAIN_BARREL )
    {
        LidProcs[j].storage.voidFrac = 1.0;
        LidProcs[j].storage.kSat = 0.0;
    }

    //... set storage layer parameters of a green roof
    if ( LidProcs[j].lidType == GREEN_ROOF )
    {
        LidProcs[j].storage.thickness = LidProcs[j].drainMat.thickness;
        LidProcs[j].storage.voidFrac = LidProcs[j].drainMat.voidFrac;
        LidProcs[j].storage.clogFactor = 0.0;
        LidProcs[j].storage.kSat = 0.0;
    }
}

//=============================================================================

void validateLidGroup(int j)
//
//  Purpose: validates properties of LID units grouped in a subcatchment.
//  Input:   j = subcatchment index
//  Output:  returns 1 if data are valid, 0 if not
//
{
    int        k;
    double     p[3];
    double     totalArea = Subcatch[j].area;
    double     totalLidArea = 0.0;
    double     fromImperv = 0.0;
    double     fromPerv = 0.0;                                                 //(5.1.013)
    TLidUnit*  lidUnit;
    TLidList*  lidList;
    TLidGroup  lidGroup;

    lidGroup = LidGroups[j];
    if ( lidGroup == NULL ) return;
    lidList = lidGroup->lidList;
    while ( lidList )
    {
        lidUnit = lidList->lidUnit;
        k = lidUnit->lidIndex;

        //... update contributing fractions
        totalLidArea += (lidUnit->area * lidUnit->number);
        fromImperv += lidUnit->fromImperv;
        fromPerv += lidUnit->fromPerv;                                         //(5.1.013)

        //... assign biocell soil layer infiltration parameters
        lidUnit->soilInfil.Ks = 0.0;
        if ( LidProcs[k].soil.thickness > 0.0 )
        {
            p[0] = LidProcs[k].soil.suction * UCF(RAINDEPTH);
            p[1] = LidProcs[k].soil.kSat * UCF(RAINFALL);
            p[2] = (LidProcs[k].soil.porosity - LidProcs[k].soil.wiltPoint) *
                   (1.0 - lidUnit->initSat);
            if ( grnampt_setParams(&(lidUnit->soilInfil), p) == FALSE )
            {
                strcpy(Msg, LidProcs[k].ID);
                strcat(Msg, ERR_SOIL_LAYER);
                report_writeErrorMsg(ERR_LID_PARAMS, Msg);
            }
        }

        //... assign vegetative swale infiltration parameters
        if ( LidProcs[k].lidType == VEG_SWALE )
        {
            if ( Subcatch[j].infilModel == GREEN_AMPT ||                       //(5.1.015)
                 Subcatch[j].infilModel == MOD_GREEN_AMPT )                    //(5.1.015)
            {
                grnampt_getParams(j, p);                                       //(5.1.015)
                if ( grnampt_setParams(&(lidUnit->soilInfil), p) == FALSE )
                {
                    strcpy(Msg, LidProcs[k].ID);
                    strcat(Msg, ERR_GREEN_AMPT);
                    report_writeErrorMsg(ERR_LID_PARAMS, Msg);
                }
            }
            if ( lidUnit->fullWidth <= 0.0 )
            {
                strcpy(Msg, LidProcs[k].ID);
                strcat(Msg, ERR_SWALE_WIDTH);
                report_writeErrorMsg(ERR_LID_PARAMS, Msg);
            }
        }

        //... LID unit cannot send outflow back to subcatchment's
        //    pervious area if none exists
        if ( Subcatch[j].fracImperv >= 0.999 ) lidUnit->toPerv = 0;

        //... assign drain outlet if not set by user
        if ( lidUnit->drainNode == -1 && lidUnit->drainSubcatch == -1 )
        {
            lidUnit->drainNode = Subcatch[j].outNode;
            lidUnit->drainSubcatch = Subcatch[j].outSubcatch;
        }
        lidList = lidList->nextLidUnit;
    }

    //... check contributing area fractions
    if ( totalLidArea > 1.001 * totalArea )
    {
        report_writeErrorMsg(ERR_LID_AREAS, Subcatch[j].ID);
    }
    if ( fromImperv > 1.001 || fromPerv > 1.001 )                              //(5.1.013)
    {
        report_writeErrorMsg(ERR_LID_CAPTURE_AREA, Subcatch[j].ID);
    }

    //... Make subcatchment LID area equal total area if the two are close
    if ( totalLidArea > 0.999 * totalArea ) totalLidArea = totalArea;
    Subcatch[j].lidArea = totalLidArea;
}

//=============================================================================

void lid_initState()
//
//  Purpose: initializes the internal state of each LID in a subcatchment.
//  Input:   none
//  Output:  none
//
{
    int i, j, k;
    TLidUnit*  lidUnit;
    TLidList*  lidList;
    TLidGroup  lidGroup;
    double     initVol;
    double     initDryTime = StartDryDays * SECperDAY;

    HasWetLids = FALSE;
    for (j = 0; j < GroupCount; j++)
    {
        //... check if group exists
        lidGroup = LidGroups[j];
        if ( lidGroup == NULL ) continue;

        //... initialize group variables
        lidGroup->pervArea = 0.0;
        lidGroup->flowToPerv = 0.0;
        lidGroup->oldDrainFlow = 0.0;
        lidGroup->newDrainFlow = 0.0;

        //... examine each LID in the group
        lidList = lidGroup->lidList;
        while ( lidList )
        {
            //... initialize depth & moisture content
            lidUnit = lidList->lidUnit;
            k = lidUnit->lidIndex;
            lidUnit->surfaceDepth = 0.0;
            lidUnit->storageDepth = 0.0;
            lidUnit->soilMoisture = 0.0;
            lidUnit->paveDepth = 0.0;
            lidUnit->dryTime = initDryTime;
            lidUnit->volTreated = 0.0;                                         //(5.1.013)
            lidUnit->nextRegenDay = LidProcs[k].pavement.regenDays;            //
            initVol = 0.0;
            if ( LidProcs[k].soil.thickness > 0.0 )
            {
                lidUnit->soilMoisture = LidProcs[k].soil.wiltPoint +
                    lidUnit->initSat * (LidProcs[k].soil.porosity -
                    LidProcs[k].soil.wiltPoint);
                initVol += lidUnit->soilMoisture * LidProcs[k].soil.thickness;
            }
            if ( LidProcs[k].storage.thickness > 0.0 )
            {
                lidUnit->storageDepth = lidUnit->initSat *
                    LidProcs[k].storage.thickness;
                initVol += lidUnit->storageDepth * LidProcs[k].storage.voidFrac;
            }
            if ( LidProcs[k].drainMat.thickness > 0.0 )
            {
                lidUnit->storageDepth = lidUnit->initSat *
                    LidProcs[k].drainMat.thickness;
                initVol += lidUnit->storageDepth * LidProcs[k].drainMat.voidFrac;
            }
            if ( lidUnit->initSat > 0.0 ) HasWetLids = TRUE;

            //... initialize water balance totals
            lidproc_initWaterBalance(lidUnit, initVol);
            lidUnit->volTreated = 0.0;

            //... initialize report file for the LID
            if ( lidUnit->rptFile )
            {
                initLidRptFile(Title[0], LidProcs[k].ID, Subcatch[j].ID, lidUnit);
            }

            //... initialize drain flows
            lidUnit->oldDrainFlow = 0.0;
            lidUnit->newDrainFlow = 0.0;

            //... set previous flux rates to 0
            for (i = 0; i < MAX_LAYERS; i++)
            {
                lidUnit->oldFluxRates[i] = 0.0;
            }

            //... initialize infiltration state variables
            if ( lidUnit->soilInfil.Ks > 0.0 )
                grnampt_initState(&(lidUnit->soilInfil));

            //... add contribution to pervious LID area
            if ( isLidPervious(lidUnit->lidIndex) )
                lidGroup->pervArea += (lidUnit->area * lidUnit->number);
            lidList = lidList->nextLidUnit;
        }
    }
}

//=============================================================================

void  lid_setOldGroupState(int j)
//
//  Purpose: saves the current drain flow rate for the LIDs in a subcatchment.
//  Input:   j = subcatchment index
//  Output:  none
//
{
    TLidList*  lidList;
    if ( LidGroups[j] != NULL )
    {
        LidGroups[j]->oldDrainFlow = LidGroups[j]->newDrainFlow;
        LidGroups[j]->newDrainFlow = 0.0;
        lidList = LidGroups[j]->lidList;
        while (lidList)
        {
            lidList->lidUnit->oldDrainFlow = lidList->lidUnit->newDrainFlow;
            lidList->lidUnit->newDrainFlow = 0.0;
            lidList = lidList->nextLidUnit;
        }
    }
}

//=============================================================================

int isLidPervious(int k)
//
//  Purpose: determines if a LID process allows infiltration or not.
//  Input:   k = LID process index
//  Output:  returns 1 if process is pervious or 0 if not
//
{
    return ( LidProcs[k].storage.thickness == 0.0 ||
             LidProcs[k].storage.kSat > 0.0 );
}

//=============================================================================

double getSurfaceDepth(int j)
//
//  Purpose: computes the depth (volume per unit area) of ponded water on the
//           surface of all LIDs within a subcatchment.
//  Input:   j = subcatchment index
//  Output:  returns volumetric depth of ponded water (ft)
//
{
    int    k;
    double depth = 0.0;
    TLidUnit*  lidUnit;
    TLidList*  lidList;
    TLidGroup  lidGroup;

    lidGroup = LidGroups[j];
    if ( lidGroup == NULL ) return 0.0;
    if ( Subcatch[j].lidArea == 0.0 ) return 0.0;
    lidList = lidGroup->lidList;
    while ( lidList )
    {
        lidUnit = lidList->lidUnit;
        k = lidUnit->lidIndex;
        depth += lidUnit->surfaceDepth * LidProcs[k].surface.voidFrac *
                 lidUnit->area * lidUnit->number;
        lidList = lidList->nextLidUnit;
    }
    return depth / Subcatch[j].lidArea;
}

//=============================================================================

double lid_getPervArea(int j)
//
//  Purpose: retrieves amount of pervious LID area in a subcatchment.
//  Input:   j = subcatchment index
//  Output:  returns amount of pervious LID area (ft2)
//
{
    if ( LidGroups[j] ) return LidGroups[j]->pervArea;
    else return 0.0;
}

//=============================================================================

double   lid_getFlowToPerv(int j)
//
//  Purpose: retrieves flow returned from LID treatment to pervious area of
//           a subcatchment.
//  Input:   j = subcatchment index
//  Output:  returns flow returned to pervious area (cfs)
//
{
    if ( LidGroups[j] != NULL ) return LidGroups[j]->flowToPerv;
    return 0.0;
}

//=============================================================================

double lid_getStoredVolume(int j)
//
//  Purpose: computes stored volume of water for all LIDs
//           grouped within a subcatchment.
//  Input:   j = subcatchment index
//  Output:  returns stored volume of water (ft3)
//
{
    double total = 0.0;
    TLidUnit*  lidUnit;
    TLidList*  lidList;
    TLidGroup  lidGroup;

    lidGroup = LidGroups[j];
    if ( lidGroup == NULL || Subcatch[j].lidArea == 0.0 ) return 0.0;
    lidList = lidGroup->lidList;
    while ( lidList )
    {
        lidUnit = lidList->lidUnit;
        total += lidUnit->waterBalance.finalVol * lidUnit->area * lidUnit->number;
        lidList = lidList->nextLidUnit;
    }
    return total;
}

//=============================================================================

double  lid_getDrainFlow(int j, int timePeriod)
//
//  Purpose: returns flow from all of a subcatchment's LID drains for
//           a designated time period
//  Input:   j = subcatchment index
//           timePeriod = either PREVIOUS or CURRENT
//  Output:  total drain flow (cfs) from the subcatchment.
{
    if ( LidGroups[j] != NULL )
    {
        if ( timePeriod == PREVIOUS ) return LidGroups[j]->oldDrainFlow;
        else return LidGroups[j]->newDrainFlow;
    }
    return 0.0;
}

//=============================================================================

////  This function was modified for relelase 5.1.013.  ////                   //(5.1.013)

void  lid_addDrainLoads(int j, double c[], double tStep)
//
//  Purpose: adds pollutant loads routed from drains to system
//           mass balance totals.
//  Input:   j = subcatchment index
//           c = array of pollutant washoff concentrations (mass/L)
//           tStep =  time step (sec)
//  Output:  none.
//
{
    int    isRunoffLoad;     // true if drain becomes external runoff load
    int    p;                // pollutant index
    double r;                // pollutant fractional removal
    double w;                // pollutant mass load (lb or kg)
    TLidUnit*  lidUnit;
    TLidList*  lidList;
    TLidGroup  lidGroup;

    //... check if LID group exists
    lidGroup = LidGroups[j];
    if ( lidGroup != NULL )
    {
        //... examine each LID unit in the group
        lidList = lidGroup->lidList;
        while ( lidList )
        {
            lidUnit = lidList->lidUnit;

            //... see if unit's drain flow becomes external runoff
            isRunoffLoad = (lidUnit->drainNode >= 0 ||
                            lidUnit->drainSubcatch == j);

            //... for each pollutant not routed back on to subcatchment surface
            if (!lidUnit->toPerv) for (p = 0; p < Nobjects[POLLUT]; p++)
            {
                //... get mass load flowing through the drain
                w = lidUnit->newDrainFlow * c[p] * tStep * LperFT3 * Pollut[p].mcf;

                //... get fractional removal for this load
                r = LidProcs[lidUnit->lidIndex].drainRmvl[p];

                //... update system mass balance totals
                massbal_updateLoadingTotals(BMP_REMOVAL_LOAD, p, r*w);
                if (isRunoffLoad)
                    massbal_updateLoadingTotals(RUNOFF_LOAD, p, w*(1.0 - r));
            }

            // process next LID unit in the group
            lidList = lidList->nextLidUnit;
        }
    }
}

//=============================================================================

void lid_addDrainRunon(int j)
//
//  Purpose: adds drain flows from LIDs in a given subcatchment to the
//           subcatchments that were designated to receive them
//  Input:   j = index of subcatchment contributing underdrain flows
//  Output:  none.
//
{
    int i;                   // index of an LID unit's LID process             //(5.1.013)
    int k;                   // index of subcatchment receiving LID drain flow
    int p;                   // pollutant index
    double q;                // drain flow rate (cfs)
    double w;                // mass of polllutant from drain flow             //(5.1.013)
    TLidUnit*  lidUnit;
    TLidList*  lidList;
    TLidGroup  lidGroup;

    //... check if LID group exists
    lidGroup = LidGroups[j];
    if ( lidGroup != NULL )
    {
        //... examine each LID in the group
        lidList = lidGroup->lidList;
        while ( lidList )
        {
            //... see if LID's drain discharges to another subcatchment
            lidUnit = lidList->lidUnit;
            i = lidUnit->lidIndex;                                             //(5.1.013)
            k = lidUnit->drainSubcatch;
            if ( k >= 0 && k != j )
            {
                //... distribute drain flow across subcatchment's areas
                q = lidUnit->oldDrainFlow;
                subcatch_addRunonFlow(k, q);

                //... add pollutant loads from drain to subcatchment
                //    (newQual[] contains loading rate (mass/sec) at this
                //    point which is converted later on to a concentration)
                for (p = 0; p < Nobjects[POLLUT]; p++)
                {
                    w = q * Subcatch[j].oldQual[p] * LperFT3;                  //(5.1.013)
                    w = w * (1.0 - LidProcs[i].drainRmvl[p]);                  //
                    Subcatch[k].newQual[p] += w;                               //
                }
            }
            lidList = lidList->nextLidUnit;
        }
    }
}

//=============================================================================

void  lid_addDrainInflow(int j, double f)
//
//  Purpose: adds LID drain flow to conveyance system nodes
//  Input:   j = subcatchment index
//           f = time interval weighting factor
//  Output:  none.
//
//  Note:    this function updates the total lateral flow (Node[].newLatFlow)
//           and pollutant mass (Node[].newQual[]) inflow seen by nodes that
//           receive drain flow from the LID units in subcatchment j.
{
    int        i,            // LID process index                              //(5.1.013)
               k,            // node index
               p;            // pollutant index
    double     q,            // drain flow (cfs)
               w, w1, w2;    // pollutant mass loads (mass/sec)
    TLidUnit*  lidUnit;
    TLidList*  lidList;
    TLidGroup  lidGroup;

    //... check if LID group exists
    lidGroup = LidGroups[j];
    if ( lidGroup != NULL )
    {
        //... examine each LID in the group
        lidList = lidGroup->lidList;
        while ( lidList )
        {
            //... see if LID's drain discharges to conveyance system node
            lidUnit = lidList->lidUnit;
            i = lidUnit->lidIndex;                                             //(5.1.013)
            k = lidUnit->drainNode;
            if ( k >= 0 )
            {
                //... add drain flow to node's wet weather inflow
                q = (1.0 - f) * lidUnit->oldDrainFlow + f * lidUnit->newDrainFlow;
                Node[k].newLatFlow += q;
                massbal_addInflowFlow(WET_WEATHER_INFLOW, q);

                //... add pollutant load, based on parent subcatchment quality
                for (p = 0; p < Nobjects[POLLUT]; p++)
                {
                    //... get previous & current drain loads
                    w1 = lidUnit->oldDrainFlow * Subcatch[j].oldQual[p];
                    w2 = lidUnit->newDrainFlow * Subcatch[j].newQual[p];

                    //... add interpolated load to node's wet weather loading
                    w = (1.0 - f) * w1 + f * w2;
                    w = w * (1.0 - LidProcs[i].drainRmvl[p]);                  //(5.1.013)
                    Node[k].newQual[p] += w;
                    massbal_addInflowQual(WET_WEATHER_INFLOW, p, w);
                }
            }
            lidList = lidList->nextLidUnit;
        }
    }
}

//=============================================================================

void lid_getRunoff(int j, double tStep)
//
//  Purpose: computes runoff and drain flows from the LIDs in a subcatchment.
//  Input:   j     = subcatchment index
//           tStep = time step (sec)
//  Output:  updates following global quantities after LID treatment applied:
//           Vevap, Vpevap, VlidInfil, VlidIn, VlidOut, VlidDrain.
//
{
    TLidGroup  theLidGroup;       // group of LIDs placed in the subcatchment
    TLidList*  lidList;           // list of LID units in the group
    TLidUnit*  lidUnit;           // a member of the list of LID units
    double lidArea;               // area of an LID unit
    double qImperv = 0.0;         // runoff from impervious areas (cfs)
    double qPerv = 0.0;           // runoff from pervious areas (cfs)          //(5.1.013)
    double lidInflow = 0.0;       // inflow to an LID unit (ft/s)
    double qRunoff = 0.0;         // surface runoff from all LID units (cfs)
    double qDrain = 0.0;          // drain flow from all LID units (cfs)
    double qReturn = 0.0;         // LID outflow returned to pervious area (cfs)

    //... return if there are no LID's
    theLidGroup = LidGroups[j];
    if ( !theLidGroup ) return;
    lidList = theLidGroup->lidList;
    if ( !lidList ) return;

    //... determine if evaporation can occur
    EvapRate = Evap.rate;
    if ( Evap.dryOnly && Subcatch[j].rainfall > 0.0 ) EvapRate = 0.0;

    //... find subcatchment's infiltration rate into native soil
    findNativeInfil(j, tStep);

    //... get impervious and pervious area runoff from non-LID
    //    portion of subcatchment (cfs)
    if ( Subcatch[j].area > Subcatch[j].lidArea )
    {
        qImperv = getImpervAreaRunoff(j);
        qPerv = getPervAreaRunoff(j);                                          //(5.1.013)
    }

    //... evaluate performance of each LID unit placed in the subcatchment
    while ( lidList )
    {
        //... find area of the LID unit
        lidUnit = lidList->lidUnit;
        lidArea = lidUnit->area * lidUnit->number;

        //... if LID unit has area, evaluate its performance
        if ( lidArea > 0.0 )
        {
            //... find runoff from non-LID area treated by LID area (ft/sec)
            lidInflow = (qImperv * lidUnit->fromImperv +                       //(5.1.013)
                         qPerv * lidUnit->fromPerv) / lidArea;                 //

            //... update total runoff volume treated
            VlidIn += lidInflow * lidArea * tStep;

            //... add rainfall onto LID inflow (ft/s)
            lidInflow = lidInflow + Subcatch[j].rainfall;

            // ... add upstream runon only if LID occupies full subcatchment
            if ( Subcatch[j].area == Subcatch[j].lidArea )
            {
                lidInflow += Subcatch[j].runon;
            }

            //... evaluate the LID unit's performance, updating the LID group's
            //    total surface runoff, drain flow, and flow returned to
            //    pervious area
            evalLidUnit(j, lidUnit, lidArea, lidInflow, tStep,
                        &qRunoff, &qDrain, &qReturn);
        }
        lidList = lidList->nextLidUnit;
    }

    //... save the LID group's total drain & return flows
    theLidGroup->newDrainFlow = qDrain;
    theLidGroup->flowToPerv = qReturn;

    //... save the LID group's total surface, drain and return flow volumes
    VlidOut = qRunoff * tStep;
    VlidDrain = qDrain * tStep;
    VlidReturn = qReturn * tStep;
}

//=============================================================================

void findNativeInfil(int j, double tStep)
//
//  Purpose: determines a subcatchment's current infiltration rate into
//           its native soil.
//  Input:   j = subcatchment index
//           tStep    = time step (sec)
//  Output:  sets values for module-level variables NativeInfil
//
{
    double nonLidArea;

    //... subcatchment has non-LID pervious area
    nonLidArea = Subcatch[j].area - Subcatch[j].lidArea;
    if ( nonLidArea > 0.0 && Subcatch[j].fracImperv < 1.0 )
    {
        NativeInfil = Vinfil / nonLidArea / tStep;
    }

    //... otherwise find infil. rate for the subcatchment's rainfall + runon
    else
    {
        NativeInfil = infil_getInfil(j, tStep,
                                     Subcatch[j].rainfall,
                                     Subcatch[j].runon,
                                     getSurfaceDepth(j));                      //(5.1.015)
    }

    //... see if there is any groundwater-imposed limit on infil.
    if ( !IgnoreGwater && Subcatch[j].groundwater )
    {
        MaxNativeInfil = Subcatch[j].groundwater->maxInfilVol / tStep;
    }
    else MaxNativeInfil = BIG;
}

//=============================================================================

double getImpervAreaRunoff(int j)
//
//  Purpose: computes runoff from impervious area of a subcatchment that
//           is available for LID treatment.
//  Input:   j = subcatchment index
//  Output:  returns runoff flow rate (cfs)
//
{
    int    i;
    double q = 0.0,          // runoff rate (ft/sec)
           nonLidArea;       // non-LID area (ft2)

    // --- runoff from impervious area w/ & w/o depression storage
    for (i = IMPERV0; i <= IMPERV1; i++)
    {
        q += Subcatch[j].subArea[i].runoff * Subcatch[j].subArea[i].fArea;
    }

    // --- adjust for any fraction of runoff sent to pervious area
    if ( Subcatch[j].subArea[IMPERV0].routeTo == TO_PERV &&
         Subcatch[j].fracImperv < 1.0 )
    {
        q *= Subcatch[j].subArea[IMPERV0].fOutlet;
    }
    nonLidArea = Subcatch[j].area - Subcatch[j].lidArea;
    return q * nonLidArea;
}

//=============================================================================

////  This function was added for release 5.1.013.  ////                       //(5.1.013)

double getPervAreaRunoff(int j)
//
//  Purpose: computes runoff from pervious area of a subcatchment that
//           is available for LID treatment.
//  Input:   j = subcatchment index
//  Output:  returns runoff flow rate (cfs)
//
{
    double q = 0.0,          // runoff rate (ft/sec)
           nonLidArea;       // non-LID area (ft2)

    // --- runoff from pervious area
    q = Subcatch[j].subArea[PERV].runoff * Subcatch[j].subArea[PERV].fArea;

    // --- adjust for any fraction of runoff sent to impervious area
    if (Subcatch[j].subArea[PERV].routeTo == TO_IMPERV &&
        Subcatch[j].fracImperv > 0.0)
    {
        q *= Subcatch[j].subArea[PERV].fOutlet;
    }
    nonLidArea = Subcatch[j].area - Subcatch[j].lidArea;
    return q * nonLidArea;
}

//=============================================================================

void evalLidUnit(int j, TLidUnit* lidUnit, double lidArea, double lidInflow,
    double tStep, double *qRunoff, double *qDrain, double *qReturn)
//
//  Purpose: evaluates performance of a specific LID unit over current time step.
//  Input:   j         = subcatchment index
//           lidUnit   = ptr. to LID unit being evaluated
//           lidArea   = area of LID unit
//           lidInflow = inflow to LID unit (ft/s)
//           tStep     = time step (sec)
//  Output:  qRunoff   = sum of surface runoff from all LIDs (cfs)
//           qDrain    = sum of drain flows from all LIDs (cfs)
//           qReturn   = sum of LID flows returned to pervious area (cfs)
//
{
    TLidProc* lidProc;       // LID process associated with lidUnit
    double lidRunoff,        // surface runoff from LID unit (cfs)
           lidEvap,          // evaporation rate from LID unit (ft/s)
           lidInfil,         // infiltration rate from LID unit (ft/s)
           lidDrain;         // drain flow rate from LID unit (ft/s & cfs)

    //... identify the LID process of the LID unit being analyzed
    lidProc = &LidProcs[lidUnit->lidIndex];

    //... initialize evap and infil losses
    lidEvap = 0.0;
    lidInfil = 0.0;

    //... find surface runoff from the LID unit (in cfs)
    lidRunoff = lidproc_getOutflow(lidUnit, lidProc, lidInflow, EvapRate,
                                  NativeInfil, MaxNativeInfil, tStep,
                                  &lidEvap, &lidInfil, &lidDrain) * lidArea;

    //... convert drain flow to CFS
    lidDrain *= lidArea;

    //... revise flows if LID outflow returned to pervious area
    if ( lidUnit->toPerv && Subcatch[j].area > Subcatch[j].lidArea )
    {
        //... surface runoff is always returned
        *qReturn += lidRunoff;
        lidRunoff = 0.0;

        //... drain flow returned if it has same outlet as subcatchment
        if ( lidUnit->drainNode == Subcatch[j].outNode &&
            lidUnit->drainSubcatch == Subcatch[j].outSubcatch )
        {
            *qReturn += lidDrain;
            lidDrain = 0.0;
        }
    }

    //... update system flow balance if drain flow goes to a
    //    conveyance system node
    if ( lidUnit->drainNode >= 0 )
    {
        massbal_updateRunoffTotals(RUNOFF_DRAINS, lidDrain * tStep);
    }

    //... save new drain outflow
    lidUnit->newDrainFlow = lidDrain;

    //... update moisture losses (ft3)
    Vevap  += lidEvap * tStep * lidArea;
    VlidInfil += lidInfil * tStep * lidArea;
    if ( isLidPervious(lidUnit->lidIndex) )
    {
        Vpevap += lidEvap * tStep * lidArea;
    }

    //... update time since last rainfall (for Rain Barrel emptying)
    if ( Subcatch[j].rainfall > MIN_RUNOFF ) lidUnit->dryTime = 0.0;
    else lidUnit->dryTime += tStep;

    //... update LID water balance and save results
    lidproc_saveResults(lidUnit, UCF(RAINFALL), UCF(RAINDEPTH));

    //... update LID group totals
    *qRunoff += lidRunoff;
    *qDrain += lidDrain;
}

//=============================================================================

void lid_writeWaterBalance()
//
//  Purpose: writes a LID performance summary table to the project's report file.
//  Input:   none
//  Output:  none
//
{
    int        j;
    int        k = 0;
    double     ucf = UCF(RAINDEPTH);
    double     inflow;
    double     outflow;
    double     err;
    TLidUnit*  lidUnit;
    TLidList*  lidList;
    TLidGroup  lidGroup;

    //... check that project has LIDs
    for ( j = 0; j < GroupCount; j++ )
    {
        if ( LidGroups[j] ) k++;
    }
    if ( k == 0 ) return;

    //... write table header
    fprintf(Frpt.file,
    "\n"
    "\n  ***********************"
    "\n  LID Performance Summary"
    "\n  ***********************\n");

    fprintf(Frpt.file,
"\n  --------------------------------------------------------------------------------------------------------------------"
"\n                                         Total      Evap     Infil   Surface    Drain    Initial     Final  Continuity"
"\n                                        Inflow      Loss      Loss   Outflow   Outflow   Storage   Storage       Error");
    if ( UnitSystem == US ) fprintf(Frpt.file,
"\n  Subcatchment      LID Control             in        in        in        in        in        in        in           %%");
    else fprintf(Frpt.file,
"\n  Subcatchment      LID Control             mm        mm        mm        mm        mm        mm        mm           %%");
    fprintf(Frpt.file,
"\n  --------------------------------------------------------------------------------------------------------------------");

    //... examine each LID unit in each subcatchment
    for ( j = 0; j < GroupCount; j++ )
    {
        lidGroup = LidGroups[j];
        if ( !lidGroup || Subcatch[j].lidArea == 0.0 ) continue;
        lidList = lidGroup->lidList;
        while ( lidList )
        {
            //... write water balance components to report file
            lidUnit = lidList->lidUnit;
            k = lidUnit->lidIndex;
            fprintf(Frpt.file, "\n  %-16s  %-16s", Subcatch[j].ID,
                                                   LidProcs[k].ID);
            fprintf(Frpt.file, "%10.2f%10.2f%10.2f%10.2f%10.2f%10.2f%10.2f",
                    lidUnit->waterBalance.inflow*ucf,
                    lidUnit->waterBalance.evap*ucf,
                    lidUnit->waterBalance.infil*ucf,
                    lidUnit->waterBalance.surfFlow*ucf,
                    lidUnit->waterBalance.drainFlow*ucf,
                    lidUnit->waterBalance.initVol*ucf,
                    lidUnit->waterBalance.finalVol*ucf);

            //... compute flow balance error
            inflow = lidUnit->waterBalance.initVol +
                     lidUnit->waterBalance.inflow;
            outflow = lidUnit->waterBalance.finalVol +
                      lidUnit->waterBalance.evap +
                      lidUnit->waterBalance.infil +
                      lidUnit->waterBalance.surfFlow +
                      lidUnit->waterBalance.drainFlow;
            if ( inflow > 0.0 ) err = (inflow - outflow) / inflow;
            else                err = 1.0;
            fprintf(Frpt.file, "  %10.2f", err*100.0);
            lidList = lidList->nextLidUnit;
        }
    }
}

//=============================================================================

void initLidRptFile(char* title, char* lidID, char* subcatchID, TLidUnit* lidUnit)
//
//  Purpose: initializes the report file used for a specific LID unit
//  Input:   title = project's title
//           lidID = LID process name
//           subcatchID = subcatchment ID name
//           lidUnit = ptr. to LID unit
//  Output:  none
//
{
    static int colCount = 14;
    static char* head1[] = {
        "\n                    \t", "  Elapsed\t",
        "    Total\t", "    Total\t", "  Surface\t", " Pavement\t", "     Soil\t",
        "  Storage\t", "  Surface\t", "    Drain\t", "  Surface\t", " Pavement\t",
        "     Soil\t", "  Storage"};
    static char* head2[] = {
        "\n                    \t", "     Time\t",
        "   Inflow\t", "     Evap\t", "    Infil\t", "     Perc\t", "     Perc\t",
        "    Exfil\t", "   Runoff\t", "  OutFlow\t", "    Level\t", "    Level\t",
        " Moisture\t", "    Level"};
    static char* units1[] = {
        "\nDate        Time    \t", "    Hours\t",
        "    in/hr\t", "    in/hr\t", "    in/hr\t", "    in/hr\t", "    in/hr\t",
        "    in/hr\t", "    in/hr\t", "    in/hr\t", "   inches\t", "   inches\t",
        "  Content\t", "   inches"};
    static char* units2[] = {
        "\nDate        Time    \t", "    Hours\t",
        "    mm/hr\t", "    mm/hr\t", "    mm/hr\t", "    mm/hr\t", "    mm/hr\t",
        "    mm/hr\t", "    mm/hr\t", "    mm/hr\t", "       mm\t", "       mm\t",
        "  Content\t", "       mm"};
    static char line9[] = " ---------";
    int   i;
    FILE* f = lidUnit->rptFile->file;

    //... check that file was opened
    if ( f ==  NULL ) return;

    //... write title lines
    fprintf(f, "SWMM5 LID Report File\n");
    fprintf(f, "\nProject:  %s", title);
    fprintf(f, "\nLID Unit: %s in Subcatchment %s\n", lidID, subcatchID);

    //... write column headings
    for ( i = 0; i < colCount; i++) fprintf(f, "%s", head1[i]);
    for ( i = 0; i < colCount; i++) fprintf(f, "%s", head2[i]);
    if (  UnitSystem == US )
    {
        for ( i = 0; i < colCount; i++) fprintf(f, "%s", units1[i]);
    }
    else for ( i = 0; i < colCount; i++) fprintf(f, "%s", units2[i]);
    fprintf(f, "\n----------- --------");
    for ( i = 1; i < colCount; i++) fprintf(f, "\t%s", line9);

    //... initialize LID dryness state
    lidUnit->rptFile->wasDry = 1;
    strcpy(lidUnit->rptFile->results, "");
}<|MERGE_RESOLUTION|>--- conflicted
+++ resolved
@@ -765,11 +765,7 @@
     for (i = 0; i < 6; i++) x[i] = 0.0;                                        //(5.1.013)
     for (i = 2; i < 8; i++)                                                    //
     {
-<<<<<<< HEAD
-        if ( ((ntoks > i) && (! getDouble(toks[i], &x[i-2])))  || (x[i-2] < 0.0) )     //(5.1.013)
-=======
         if ( ntoks > i && ! getDouble(toks[i], &x[i-2]) || x[i-2] < 0.0 )      //(5.1.013)
->>>>>>> afbb5181
             return error_setInpError(ERR_NUMBER, toks[i]);
     }
 
