--- conflicted
+++ resolved
@@ -356,11 +356,7 @@
 //    LID_ID  STORAGE   <parameters>
 //    LID_ID  DRAIN     <parameters>
 //    LID_ID  DRAINMAT  <parameters>
-<<<<<<< HEAD
-//    LID_ID  REMOVALS  <parameters> 
-=======
 //    LID_ID  REMOVALS  <parameters>
->>>>>>> 0eb322c7
 //
 {
     int j, m;
@@ -649,7 +645,6 @@
     LidProcs[j].pavement.voidFrac     = x[1];
     LidProcs[j].pavement.impervFrac   = x[2];
     LidProcs[j].pavement.kSat         = x[3] / UCF(RAINFALL);
-<<<<<<< HEAD
 
     // OWA EDIT ##########################################################################
     // moved from validateLidProcs in 14d2e62e9a6baad89f6cd2dc0c55907e1d2289b2
@@ -666,9 +661,6 @@
         LidProcs[j].pavement.clogFactor = 0.0;
     }
     // ##################################################################################
-=======
-    LidProcs[j].pavement.clogFactor   = x[4];
->>>>>>> 0eb322c7
     LidProcs[j].pavement.regenDays    = x[5];
     LidProcs[j].pavement.regenDegree  = x[6];
     return 0;
@@ -720,11 +712,7 @@
 //  Output:  returns error code
 //
 //  Format of data is:
-<<<<<<< HEAD
-//    LID_ID STORAGE  Thickness  VoidRatio  Ksat  ClogFactor  (YES/NO) 
-=======
 //    LID_ID STORAGE  Thickness  VoidRatio  Ksat  ClogFactor  (YES/NO)
->>>>>>> 0eb322c7
 //
 {
     int    i;
@@ -753,7 +741,6 @@
     LidProcs[j].storage.thickness   = x[0] / UCF(RAINDEPTH);
     LidProcs[j].storage.voidFrac    = x[1];
     LidProcs[j].storage.kSat        = x[2] / UCF(RAINFALL);
-<<<<<<< HEAD
 
     // OWA EDIT ############################################################################
     // moved from validateLidProcs in 14d2e62e9a6baad89f6cd2dc0c55907e1d2289b2
@@ -770,9 +757,6 @@
         LidProcs[j].storage.clogFactor = 0.0;
     }
     // ####################################################################################
-=======
-    LidProcs[j].storage.clogFactor  = x[3];
->>>>>>> 0eb322c7
     LidProcs[j].storage.covered     = covered;
     return 0;
 }
@@ -1094,28 +1078,10 @@
     }
     else LidProcs[j].drainMat.alpha = 0.0;
 
-<<<<<<< HEAD
     // OWA EDIT ##########################################################################
     // moved clogging factor conversion logic to readStorageData and readPavementData
     // in 14d2e62e9a6baad89f6cd2dc0c55907e1d2289b2 to allow multiple calls to validateLidProc
     // in toolkit.c
-=======
-
-    //... convert clogging factors to void volume basis
-    if ( LidProcs[j].pavement.thickness > 0.0 )
-    {
-        LidProcs[j].pavement.clogFactor *=
-            LidProcs[j].pavement.thickness * LidProcs[j].pavement.voidFrac *
-            (1.0 - LidProcs[j].pavement.impervFrac);
-    }
-    if ( LidProcs[j].storage.thickness > 0.0 )
-    {
-        LidProcs[j].storage.clogFactor *=
-            LidProcs[j].storage.thickness * LidProcs[j].storage.voidFrac;
-    }
-    else LidProcs[j].storage.clogFactor = 0.0;
-
->>>>>>> 0eb322c7
     //... for certain LID types, immediate overflow of excess surface water
     //    occurs if either the surface roughness or slope is zero
     LidProcs[j].surface.canOverflow = TRUE;
@@ -1672,11 +1638,7 @@
     double lidArea;               // area of an LID unit
     double qImperv = 0.0;         // runoff from impervious areas (cfs)
     double qPerv = 0.0;           // runoff from pervious areas (cfs)
-<<<<<<< HEAD
-    double lidInflow = 0.0;       // inflow to an LID unit (ft/s) 
-=======
     double lidInflow = 0.0;       // inflow to an LID unit (ft/s)
->>>>>>> 0eb322c7
     double qRunoff = 0.0;         // surface runoff from all LID units (cfs)
     double qDrain = 0.0;          // drain flow from all LID units (cfs)
     double qReturn = 0.0;         // LID outflow returned to pervious area (cfs)
@@ -2081,7 +2043,6 @@
     //... initialize LID dryness state
     lidUnit->rptFile->wasDry = 1;
     sstrncpy(lidUnit->rptFile->results, "", 0);
-<<<<<<< HEAD
 }
 
 // OWA EDIT ########################################################
@@ -2349,6 +2310,4 @@
         }
 
     }
-=======
->>>>>>> 0eb322c7
 }