--- conflicted
+++ resolved
@@ -3,11 +3,7 @@
 //
 //   Project:  EPA SWMM5
 //   Version:  5.2
-<<<<<<< HEAD
-//   Date:     02/10/23   (Build 5.2.3)
-=======
 //   Date:     07/13/23   (Build 5.2.4)
->>>>>>> 9dad67bc
 //   Author:   L. Rossman
 //
 //   This module handles all data processing involving LID (Low Impact
@@ -74,11 +70,8 @@
 //   - Covered property added to RAIN_BARREL parameters
 //   Build 5.2.3
 //   - Fixed double counting of initial water volume in green roof drain mat.
-<<<<<<< HEAD
-=======
 //   Build 5.2.4
 //   - Fixed test for invalid data in readDrainData function.
->>>>>>> 9dad67bc
 //-----------------------------------------------------------------------------
 #define _CRT_SECURE_NO_DEPRECATE
 
@@ -1089,28 +1082,11 @@
     }
     else LidProcs[j].drainMat.alpha = 0.0;
 
-<<<<<<< HEAD
     // OWA EDIT ##########################################################################
     // moved clogging factor conversion logic to readStorageData and readPavementData
     // in 14d2e62e9a6baad89f6cd2dc0c55907e1d2289b2 to allow multiple calls to validateLidProc
     // in toolkit.c
-=======
-
-    //... convert clogging factors to void volume basis
-    if ( LidProcs[j].pavement.thickness > 0.0 )
-    {
-        LidProcs[j].pavement.clogFactor *= 
-            LidProcs[j].pavement.thickness * LidProcs[j].pavement.voidFrac *
-            (1.0 - LidProcs[j].pavement.impervFrac);
-    }
-    if ( LidProcs[j].storage.thickness > 0.0 )
-    {
-        LidProcs[j].storage.clogFactor *=
-            LidProcs[j].storage.thickness * LidProcs[j].storage.voidFrac;
-    }
-    else LidProcs[j].storage.clogFactor = 0.0;
-
->>>>>>> 9dad67bc
+    
     //... for certain LID types, immediate overflow of excess surface water
     //    occurs if either the surface roughness or slope is zero
     LidProcs[j].surface.canOverflow = TRUE;
