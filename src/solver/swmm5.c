//-----------------------------------------------------------------------------
//   swmm5.c
//
//   Project:  EPA SWMM5
//   Version:  5.2
//   Date:     11/01/21  (Build 5.2.0)
//   Author:   L. Rossman
//
//   This is the main module of the computational engine for Version 5 of
//   the U.S. Environmental Protection Agency's Storm Water Management Model
//   (SWMM). It contains functions that control the flow of computations.
//
//   This engine should be compiled into a shared object library whose API
//   functions are listed in swmm5.h.
//
//   Update History
//   ==============
//   Build 5.1.008:
//   - Support added for the MinGW compiler.
//   - Reporting of project options moved to swmm_start.
//   - Hot start file now read before routing system opened.
//   - Final routing step adjusted so that total duration not exceeded.
//   Build 5.1.011:
//   - Made sure that MS exception handling only used with MS C compiler.
//   - Added name of module handling an exception to error report.
//   - Elapsed simulation time now saved to new global variable ElaspedTime.
//   - Added swmm_getError() function that retrieves error code and message.
//   - Changed WarningCode to Warnings (# warnings issued).
//   - Added swmm_getWarnings() function to retrieve value of Warnings.
//   - Fixed error code returned on swmm_xxx functions.
//   Build 5.1.012:
//   - #include <direct.h> only used when compiled for Windows.
//   Build 5.1.013:
//   - Support added for saving average results within a reporting period.
//   - SWMM engine now always compiled to a shared object library.
//   Build 5.1.015:
//   - Fixes bug in summary statistics when Report Start date > Start Date.
//   Build 5.2.0:
//   - Added additional API functions.
//   - Set max. number of open files to 8192.
//   - Changed getElapsedTime function to use report start as base date/time.
//   - Prevented possible infinite loop if swmm_step() called when ErrorCode > 0.
//   - Prevented early exit from swmm_end() when ErrorCode > 0.
//   - Support added for relative file names.
//-----------------------------------------------------------------------------
#define _CRT_SECURE_NO_DEPRECATE

// --- define WINDOWS
#undef WINDOWS
#ifdef _WIN32
  #define WINDOWS
#endif
#ifdef __WIN32__
  #define WINDOWS
#endif

// --- define EXH (MS Windows exception handling)
#undef EXH         // indicates if exception handling included
#ifdef WINDOWS
  #ifdef _MSC_VER
  #define EXH
  #endif
  // OWA EDIT #######################################################
  // Use alias of methods unavailable before VS2015
  #if _MSC_VER < 1900
    #define snprintf _snprintf
  #endif
  // ############################################################################
#endif

// --- include Windows & exception handling headers
#ifdef WINDOWS
  #include <windows.h>
  #include <direct.h>
  #include <errno.h>
#else
  #include <unistd.h>
#endif
#ifdef EXH
  #include <excpt.h>
#endif

// OWA EDIT #######################################################
// --- define DLLEXPORT

//#ifndef DLLEXPORT
#ifdef WINDOWS
    #ifdef __MINGW32__
        // Seems to be more wrapper friendly
        #define DLLEXPORT __declspec(dllexport) __cdecl
    #else
        #define DLLEXPORT __declspec(dllexport) __stdcall
    #endif
#else
    #define DLLEXPORT
#endif
//#endif
// ################################################################

#include <stdio.h>
#include <stdlib.h>
#include <string.h>
#include <math.h>
#include <time.h>
#include <float.h>

//-----------------------------------------------------------------------------
//  SWMM's header files
//
//  Note: the directives listed below are also contained in headers.h which
//        is included at the start of most of SWMM's other code modules.
//-----------------------------------------------------------------------------
#include "macros.h"                    // macros used throughout SWMM
#include "objects.h"                   // definitions of SWMM's data objects
#define  EXTERN                        // defined as 'extern' in headers.h
#include "globals.h"                   // declaration of all global variables
#include "funcs.h"                     // declaration of all global functions
#include "error.h"                     // error message codes
<<<<<<< HEAD
#include "text.h"                      // listing of all text strings 
#include "version.h"                   // OWA Addition
=======
#include "text.h"                      // listing of all text strings
>>>>>>> 0eb322c7

#include "swmm5.h"                     // declaration of SWMM's API functions

#define  MAX_EXCEPTIONS 100            // max. number of exceptions handled

//-----------------------------------------------------------------------------
//  Unit conversion factors
//-----------------------------------------------------------------------------
const double Ucf[10][2] =
      {//  US      SI
      {43200.0,   1097280.0 },         // RAINFALL (in/hr, mm/hr --> ft/sec)
      {12.0,      304.8     },         // RAINDEPTH (in, mm --> ft)
      {1036800.0, 26334720.0},         // EVAPRATE (in/day, mm/day --> ft/sec)
      {1.0,       0.3048    },         // LENGTH (ft, m --> ft)
      {2.2956e-5, 0.92903e-5},         // LANDAREA (ac, ha --> ft2)
      {1.0,       0.02832   },         // VOLUME (ft3, m3 --> ft3)
      {1.0,       1.608     },         // WINDSPEED (mph, km/hr --> mph)
      {1.0,       1.8       },         // TEMPERATURE (deg F, deg C --> deg F)
      {2.203e-6,  1.0e-6    },         // MASS (lb, kg --> mg)
      {43560.0,   3048.0    }          // GWFLOW (cfs/ac, cms/ha --> ft/sec)
      };

// OWA EDIT #######################################################
#ifdef __cplusplus
extern const double Qcf[6] =           // Flow Conversion Factors:
#else
const double Qcf[6] =                  // Flow Conversion Factors:
#endif
// ################################################################
    {1.0,     448.831, 0.64632,        // cfs, gpm, mgd --> cfs
     0.02832, 28.317,  2.4466 };       // cms, lps, mld --> cfs

//-----------------------------------------------------------------------------
//  Shared variables
//-----------------------------------------------------------------------------
static int    IsOpenFlag;           // TRUE if a project has been opened
static int    IsStartedFlag;        // TRUE if a simulation has been started
static int    SaveResultsFlag;      // TRUE if output to be saved to binary file
static int    ExceptionCount;       // number of exceptions handled
static int    DoRunoff;             // TRUE if runoff is computed
static int    DoRouting;            // TRUE if flow routing is computed
static double RoutingDuration;      // duration of a set of routing steps (msecs)

//-----------------------------------------------------------------------------
//  External API functions (prototyped in swmm5.h)
//-----------------------------------------------------------------------------
//  swmm_run
//  swmm_open
//  swmm_start
//  swmm_step
//  swmm_end
//  swmm_report
//  swmm_close
//  swmm_getMassBalErr
//  swmm_getVersion
//  swmm_getError
//  swmm_getWarnings
//  swmm_getCount
//  swmm_getIDname
//  swmm_getIndex
//  swmm_getStartNode
//  swmm_getEndNode
//  swmm_getValue
//  swmm_setValue
//  swmm_getSavedValue
//  swmm_writeLine
//  swmm_decodeDate

//-----------------------------------------------------------------------------
//  Local functions
//-----------------------------------------------------------------------------
static void   execRouting(void);
static void   saveResults(void);
static double getGageValue(int index, int property);
static double getSubcatchValue(int index, int property);
static double getNodeValue(int index, int property);
static double getLinkValue(int index, int property);
static double getSavedDate(int period);
static double getSavedSubcatchValue(int index, int property, int period);
static double getSavedNodeValue(int index, int property, int period);
static double getSavedLinkValue(int index, int property, int period);
static double getSystemValue(int property);
static double getMaxRouteStep();
static void   setNodeLatFlow(int index, double value);
static void   setOutfallStage(int index, double value);
static void   setLinkSetting(int index, double value);
static void   setRoutingStep(double value);
static void   getAbsolutePath(const char* fname, char* absPath, size_t size);

// Exception filtering function
#ifdef EXH
static int  xfilter(int xc, char* module, double elapsedTime, long step);
#endif

// OWA EDIT ###################################################################
// Forward declaration, defined in toolkit.h
extern int swmm_run_cb(const char *f1, const char *f2, const char *f3,
    void (*callback) (double *));

// ############################################################################
//=============================================================================

int DLLEXPORT  swmm_run(const char *f1, const char *f2, const char *f3)
//
//  Input:   f1 = name of input file
//           f2 = name of report file
//           f3 = name of binary output file
//  Output:  returns error code
//  Purpose: runs a SWMM simulation.
//
{
    long newHour, oldHour = 0;
    long theDay, theHour;
    double elapsedTime = 0.0;

    // --- initialize flags
    IsOpenFlag = FALSE;
    IsStartedFlag = FALSE;
    SaveResultsFlag = TRUE;

    // --- open the files & read input data
    ErrorCode = 0;
    writecon("\n o  Retrieving project data");
    swmm_open(f1, f2, f3);

    // --- run the simulation if input data OK
    if ( !ErrorCode )
    {
        // --- initialize values
        swmm_start(TRUE);

        // --- execute each time step until elapsed time is re-set to 0
        if ( !ErrorCode )
        {
            writecon("\n o  Simulating day: 0     hour:  0");
            do
            {
                swmm_step(&elapsedTime);
                newHour = (long)(elapsedTime * 24.0);
                if ( newHour > oldHour )
                {
                    theDay = (long)elapsedTime;
                    theHour = (long)((elapsedTime - floor(elapsedTime)) * 24.0);
                    writecon("\b\b\b\b\b\b\b\b\b\b\b\b\b\b");
                    snprintf(Msg, MAXMSG, "%-5ld hour: %-2ld", theDay, theHour);
                    writecon(Msg);
                    oldHour = newHour;
                }
            } while ( elapsedTime > 0.0 && !ErrorCode );
            writecon("\b\b\b\b\b\b\b\b\b\b\b\b\b\b"
                     "\b\b\b\b\b\b\b\b\b\b\b\b\b\b\b\b");
            writecon("Simulation complete           ");
        }

        // --- clean up
        swmm_end();
    }

    // --- report results
    if ( !ErrorCode && Fout.mode == SCRATCH_FILE )
    {
        writecon("\n o  Writing output report");
        swmm_report();
    }

    // --- close the system
    swmm_close();
    return ErrorCode;
}

//=============================================================================

int DLLEXPORT swmm_open(const char *f1, const char *f2, const char *f3)
//
//  Input:   f1 = name of input file
//           f2 = name of report file
//           f3 = name of binary output file
//  Output:  returns error code
//  Purpose: opens a SWMM project.
//
{
// --- to be safe, reset the state of the floating point unit
#ifdef WINDOWS
    _fpreset();
    _setmaxstdio(8192);
#endif

#ifdef EXH
    // --- begin exception handling here
    __try
#endif
    {
        // --- initialize error & warning codes
        datetime_setDateFormat(M_D_Y);
        ErrorCode = 0;
        ErrorMsg[0] = '\0';
        Warnings = 0;
        IsOpenFlag = FALSE;
        IsStartedFlag = FALSE;
        ExceptionCount = 0;

        // --- open a SWMM project
        strcpy(InpDir, "");
        project_open(f1, f2, f3);
        getAbsolutePath(f1, InpDir, sizeof(InpDir));
        if ( ErrorCode ) return ErrorCode;
        IsOpenFlag = TRUE;
        report_writeLogo();

        // --- retrieve project data from input file
        project_readInput();
        if ( ErrorCode ) return ErrorCode;

        // --- write project title to report file & validate data
        report_writeTitle();
        project_validate();
    }

#ifdef EXH
    // --- end of try loop; handle exception here
    __except(xfilter(GetExceptionCode(), "swmm_open", 0.0, 0))
    {
        ErrorCode = ERR_SYSTEM;
    }
#endif
    return ErrorCode;
}

//=============================================================================

int DLLEXPORT swmm_start(int saveResults)
//
//  Input:   saveResults = TRUE if simulation results saved to binary file
//  Output:  returns an error code
//  Purpose: starts a SWMM simulation.
//
{
    // --- check that a project is open & no run started
    if ( ErrorCode ) return ErrorCode;
    if ( !IsOpenFlag )
        return (ErrorCode = ERR_API_NOT_OPEN);
    if ( IsStartedFlag )
        return (ErrorCode = ERR_API_NOT_ENDED);

    // --- write input summary & project options to report file if requested
    if (!RptFlags.disabled)
    {
        if (RptFlags.input)
            inputrpt_writeInput();
        report_writeOptions();
    }

    // --- save saveResults flag to global variable
    SaveResultsFlag = saveResults;
    ExceptionCount = 0;

#ifdef EXH
    // --- begin exception handling loop here
    __try
#endif
    {
        // --- initialize elapsed time in decimal days
        ElapsedTime = 0.0;
        RoutingDuration = TotalDuration;

        // --- initialize runoff, routing & reporting time (in milliseconds)
        NewRunoffTime = 0.0;
        NewRoutingTime = 0.0;
        ReportTime = 1000 * (double)ReportStep;
        TotalStepCount = 0;
        ReportStepCount = 0;
        NonConvergeCount = 0;
        IsStartedFlag = TRUE;

        // OWA Addition --- initialize external pollutant control for toolkit API
        ExtPollutFlag = 0;

        // --- initialize global continuity errors
        RunoffError = 0.0;
        GwaterError = 0.0;
        FlowError = 0.0;
        QualError = 0.0;

        // --- open rainfall processor (creates/opens a rainfall
        //     interface file and generates any RDII flows)
        if ( !IgnoreRainfall ) rain_open();
        if ( ErrorCode ) return ErrorCode;

        // --- initialize state of each major system component
        project_init();

        // --- see if runoff & routing needs to be computed
        if ( Nobjects[SUBCATCH] > 0 ) DoRunoff = TRUE;
        else DoRunoff = FALSE;
        if ( Nobjects[NODE] > 0 && !IgnoreRouting ) DoRouting = TRUE;
        else DoRouting = FALSE;

        // --- open binary output file
        output_open();

        // --- open runoff processor
        if ( DoRunoff ) runoff_open();

        // --- open & read hot start file if present
        if ( !hotstart_open() ) return ErrorCode;

        // --- open routing processor
        if ( DoRouting ) routing_open();

        // --- open mass balance and statistics processors
        massbal_open();
        stats_open();

<<<<<<< HEAD
        // --- write heading for control actions listing 
	    if (!RptFlags.disabled && RptFlags.controls)
                report_writeControlActionsHeading();
=======
        // --- write heading for control actions listing
        if (!RptFlags.disabled && RptFlags.controls)
            report_writeControlActionsHeading();
>>>>>>> 0eb322c7
    }

#ifdef EXH
    // --- end of try loop; handle exception here
    __except(xfilter(GetExceptionCode(), "swmm_start", 0.0, 0))
    {
        ErrorCode = ERR_SYSTEM;
    }
#endif
    return ErrorCode;
}
//=============================================================================

int DLLEXPORT swmm_step(double *elapsedTime)
//
//  Input:   elapsedTime = current elapsed time in decimal days
//  Output:  updated value of elapsedTime,
//           returns error code
//  Purpose: advances the simulation by one routing time step.
//
{
    // --- check that simulation can proceed
    *elapsedTime = 0.0;
<<<<<<< HEAD
    if ( ErrorCode ) 
=======
    if ( ErrorCode )
>>>>>>> 0eb322c7
        return ErrorCode;
    if ( !IsOpenFlag )
        return (ErrorCode = ERR_API_NOT_OPEN);
    if ( !IsStartedFlag )
        return (ErrorCode = ERR_API_NOT_STARTED);

#ifdef EXH
    // --- begin exception handling loop here
    __try
#endif
    {
        // --- if routing time has not exceeded total duration
        if ( NewRoutingTime < RoutingDuration )
        {
            // --- route flow & WQ through drainage system
            //     (runoff will be calculated as needed)
            //     (NewRoutingTime is updated)
            execRouting();
        }

        // --- if saving results to the binary file
        if ( SaveResultsFlag )
            saveResults();

        // --- update elapsed time (days)
        if ( NewRoutingTime < RoutingDuration )
            ElapsedTime = NewRoutingTime / MSECperDAY;

        // --- otherwise end the simulation
        else ElapsedTime = 0.0;
        *elapsedTime = ElapsedTime;
    }

#ifdef EXH
    // --- end of try loop; handle exception here
    __except(xfilter(GetExceptionCode(), "swmm_step", ElapsedTime, TotalStepCount))
    {
        ErrorCode = ERR_SYSTEM;
    }
#endif
    return ErrorCode;
}

//=============================================================================

int  DLLEXPORT swmm_stride(int strideStep, double *elapsedTime)
//
//  Input:   strideStep = number of seconds to advance the simulation
//           elapsedTime = current elapsed time in decimal days
//  Output:  updated value of elapsedTime,
//           returns error code
//  Purpose: advances the simulation by a fixed number of seconds.
{
    double realRouteStep = RouteStep;

    // --- check that simulation can proceed
    *elapsedTime = 0.0;
    if (ErrorCode)
        return ErrorCode;
    if (!IsOpenFlag)
        return (ErrorCode = ERR_API_NOT_OPEN);
    if (!IsStartedFlag)
        return (ErrorCode = ERR_API_NOT_STARTED);

    // --- modify total duration to be strideStep seconds after current time
    RoutingDuration = NewRoutingTime + 1000.0 * strideStep;
    RoutingDuration = MIN(TotalDuration, RoutingDuration);

    // --- modify routing step to not exceed stride time step
    if (strideStep < RouteStep) RouteStep = strideStep;

    // --- step through simulation until next stride step is reached
    do
    {
        swmm_step(elapsedTime);
    } while (*elapsedTime > 0.0 && !ErrorCode);

    // --- restore original routing step and routing duration
    RouteStep = realRouteStep;
    RoutingDuration = TotalDuration;

    // --- restore actual elapsed time (days)
    if (NewRoutingTime < TotalDuration)
    {
        ElapsedTime = NewRoutingTime / MSECperDAY;
    }
    else ElapsedTime = 0.0;
    *elapsedTime = ElapsedTime;
    return ErrorCode;
}

//=============================================================================

void execRouting()
//
//  Input:   none
//  Output:  none
//  Purpose: routes flow & WQ through drainage system over a single time step.
//
{
    double   nextRoutingTime;          // updated elapsed routing time (msec)
    double   routingStep;              // routing time step (sec)

#ifdef EXH
    // --- begin exception handling loop here
    __try
#endif
    {
        // --- determine when next routing time occurs
        TotalStepCount++;
        if ( !DoRouting ) routingStep = MIN(WetStep, ReportStep);
        else routingStep = routing_getRoutingStep(RouteModel, RouteStep);
        if ( routingStep <= 0.0 )
        {
            ErrorCode = ERR_TIMESTEP;
            return;
        }
        nextRoutingTime = NewRoutingTime + 1000.0 * routingStep;

        // --- adjust routing step so that total duration not exceeded
        if ( nextRoutingTime > RoutingDuration )
        {
            routingStep = (RoutingDuration - NewRoutingTime) / 1000.0;
            routingStep = MAX(routingStep, 1. / 1000.0);
            nextRoutingTime = RoutingDuration;
        }

        // --- compute runoff until next routing time reached or exceeded
        if ( DoRunoff ) while ( NewRunoffTime < nextRoutingTime)
        {
            runoff_execute();
            if ( ErrorCode ) return;
        }

        // --- if no runoff analysis, update climate state (for evaporation)
        else climate_setState(getDateTime(NewRoutingTime));

        // --- route flows & pollutants through drainage system
        //     (while updating NewRoutingTime)
        if ( DoRouting )
            routing_execute(RouteModel, routingStep);
        else
            NewRoutingTime = nextRoutingTime;
    }

#ifdef EXH
    // --- end of try loop; handle exception here
    __except(xfilter(GetExceptionCode(), "execRouting",
                     ElapsedTime, TotalStepCount))
    {
        ErrorCode = ERR_SYSTEM;
        return;
    }
#endif
}

//=============================================================================

void saveResults()
//
//  Input:   none
//  Output:  none
//  Purpose: saves current results to binary output file.
{
    if (NewRoutingTime >= ReportTime)
    {
        // --- if user requested that average results be saved:
        if (RptFlags.averages)
        {
            // --- include latest results in current averages
            //     if current time equals the reporting time
            if (NewRoutingTime == ReportTime) output_updateAvgResults();

            // --- save current average results to binary file
            //     (which will re-set averages to 0)
            output_saveResults(ReportTime);

            // --- if current time exceeds reporting period then
            //     start computing averages for next period
            if (NewRoutingTime > ReportTime) output_updateAvgResults();
        }

        // --- otherwise save interpolated point results
        else output_saveResults(ReportTime);

        // --- advance to next reporting period
        ReportTime = ReportTime + 1000 * (double)ReportStep;
    }

    // --- not a reporting period so update average results if applicable
    else if (RptFlags.averages) output_updateAvgResults();

}


//=============================================================================

int DLLEXPORT swmm_end(void)
//
//  Input:   none
//  Output:  none
//  Purpose: ends a SWMM simulation.
//
{
    // --- check that project opened and run started
    if ( !IsOpenFlag )
        return (ErrorCode = ERR_API_NOT_OPEN);

    if ( IsStartedFlag )
    {
        // --- write ending records to binary output file
        if ( Fout.file ) output_end();

        // --- report mass balance results and system statistics
        if ( !ErrorCode && RptFlags.disabled == 0 )
        {
            massbal_report();
            stats_report();
        }

        // --- close all computing systems
        stats_close();
        massbal_close();
        if ( !IgnoreRainfall ) rain_close();
        if ( DoRunoff ) runoff_close();
        if ( DoRouting ) routing_close(RouteModel);
        hotstart_close();
        IsStartedFlag = FALSE;
    }
    return ErrorCode;
}

//=============================================================================

int DLLEXPORT swmm_report()
//
//  Input:   none
//  Output:  returns an error code
//  Purpose: writes simulation results to the report file.
//
{
    if ( !ErrorCode )
        report_writeReport();
    return ErrorCode;
}

//=============================================================================

void  DLLEXPORT swmm_writeLine(const char *line)
//
//  Input:   line = a character string
//  Output:  returns an error code
//  Purpose: writes a line of text to the report file.
//
{
    if (IsOpenFlag)
        report_writeLine(line);
}

//=============================================================================

int DLLEXPORT swmm_close()
//
//  Input:   none
//  Output:  returns an error code
//  Purpose: closes a SWMM project.
//
{
    if ( Fout.file ) output_close();
    if ( IsOpenFlag ) project_close();
    report_writeSysTime();
    if ( Finp.file != NULL )
        fclose(Finp.file);
    if ( Frpt.file != NULL )
        fclose(Frpt.file);
    if ( Fout.file != NULL )
    {
        fclose(Fout.file);
        if ( Fout.mode == SCRATCH_FILE ) remove(Fout.name);
    }
    IsOpenFlag = FALSE;
    IsStartedFlag = FALSE;
    return 0;
}

//=============================================================================

int  DLLEXPORT swmm_getMassBalErr(float *runoffErr, float *flowErr,
                                  float *qualErr)
//
//  Input:   none
//  Output:  runoffErr = runoff mass balance error (percent)
//           flowErr   = flow routing mass balance error (percent)
//           qualErr   = quality routing mass balance error (percent)
//           returns an error code
//  Purpose: reports a simulation's mass balance errors.
//
{
    *runoffErr = 0.0;
    *flowErr   = 0.0;
    *qualErr   = 0.0;

    if ( IsOpenFlag && !IsStartedFlag)
    {
        *runoffErr = (float)RunoffError;
        *flowErr   = (float)FlowError;
        *qualErr   = (float)QualError;
    }
    return 0;
}

//=============================================================================

int  DLLEXPORT swmm_getVersion()
//
//  Input:   none
//  Output:  returns SWMM engine version number in legacy format
//  Purpose: retrieves version number of current SWMM engine which
//           uses a format of xyzzz where x = major version number,
//           y = minor version number, and zzz = build number.
//
//  NOTE: Each New Release should be updated in consts.h
{
    return get_version_legacy();
}

//=============================================================================

int DLLEXPORT swmm_getWarnings()
//
//  Input:  none
//  Output: returns number of warning messages issued.
//  Purpose: retrieves number of warning messages issued during an analysis.
{
    return Warnings;
}

//=============================================================================

int  DLLEXPORT swmm_getError(char *errMsg, int msgLen)
//
//  Input:   errMsg = character array to hold error message text
//           msgLen = maximum size of errMsg
//  Output:  returns error message code number and text of error message.
//  Purpose: retrieves the code number and text of the error condition that
//           caused SWMM to abort its analysis.
{
    // --- copy text of last error message into errMsg
    if (ErrorCode > 0 && strlen(ErrorMsg) == 0)
        error_getMsg(ErrorCode, ErrorMsg);
    sstrncpy(errMsg, ErrorMsg, msgLen);

    // --- remove leading line feed from errMsg
    if ( msgLen > 0 && errMsg[0] == '\n' ) errMsg[0] = ' ';
    return ErrorCode;
}

//=============================================================================

int  DLLEXPORT swmm_getCount(int objType)
//
//  Input:   objType = a type of SWMM object
//  Output:  returns the number of objects;
//  Purpose: retrieves the number of objects of a specific type.
{
    if (!IsOpenFlag)
        return 0;
    if (objType < swmm_GAGE || objType > swmm_LINK)
        return 0;
    return Nobjects[objType];
}

//=============================================================================

void  DLLEXPORT swmm_getName(int objType, int index, char *name, int size)
//
//  Input:   objType = a type of SWMM object
//           index = the object's index in the array of objects
//           name = a character array
//           size = size of the name array
//  Output:  name = the object's ID name;
//  Purpose: retrieves the ID name of an object.
{
    char *idName = NULL;

    name[0] = '\0';
    if (!IsOpenFlag)
        return;
    if (objType < swmm_GAGE || objType > swmm_LINK)
        return;
    if (index < 0 || index >= Nobjects[objType])
        return;
    switch (objType)
    {
        case GAGE:     idName = Gage[index].ID;     break;
        case SUBCATCH: idName = Subcatch[index].ID; break;
        case NODE:     idName = Node[index].ID;     break;
        case LINK:     idName = Link[index].ID;     break;
    }
    if (idName)
        sstrncpy(name, idName, size);
}

//=============================================================================

int  DLLEXPORT swmm_getIndex(int objType, const char *name)
//
//  Input:   objType = a type of SWMM object
//           name = the object's ID name
//  Output:  returns the object's position in the array of like objects;
//  Purpose: retrieves the index of a named object.
{
    if (!IsOpenFlag)
        return -1;
    if (objType < swmm_GAGE || objType > swmm_LINK)
        return -1;
    return project_findObject(objType, name);
}

//=============================================================================

double  DLLEXPORT swmm_getValue(int property, int index)
//
//  Input:   property = an object's property code
//           index = the object's index in the array of like objects
<<<<<<< HEAD
//           
=======
//
>>>>>>> 0eb322c7
//  Output:  returns the property's current value
//  Purpose: retrieves the value of an object's property.
{
    if (!IsOpenFlag)
        return 0;
    if (property < 100)
        return getSystemValue(property);
    if (property < 200)
        return getGageValue(property, index);
    if (property < 300)
        return getSubcatchValue(property, index);
    if (property < 400)
        return getNodeValue(property, index);
    if (property < 500)
        return getLinkValue(property, index);
    return 0;
}

//=============================================================================

void  DLLEXPORT swmm_setValue(int property, int index, double value)
//
//  Input:   property = an object's property code
//           index = the object's index in the array of like objects
//           value = the property's new value
//  Output:  none
//  Purpose: sets the value of an object's property.
{
    if (!IsOpenFlag)
        return;
    switch (property)
    {
    case swmm_GAGE_RAINFALL:
        if (index < 0 || index >= Nobjects[GAGE])
            return;
        if (value >= 0.0)
            Gage[index].apiRainfall = value;
        return;
    case swmm_SUBCATCH_RPTFLAG:
        if (!IsStartedFlag && index >= 0 && index < Nobjects[SUBCATCH])
            Subcatch[index].rptFlag = (value > 0.0);
<<<<<<< HEAD
        return;            
=======
        return;
>>>>>>> 0eb322c7
    case swmm_NODE_LATFLOW:
        setNodeLatFlow(index, value);
        return;
    case swmm_NODE_HEAD:
        setOutfallStage(index, value);
        return;
    case swmm_NODE_RPTFLAG:
        if (!IsStartedFlag && index >= 0 && index < Nobjects[NODE])
            Node[index].rptFlag = (value > 0.0);
<<<<<<< HEAD
        return;            
=======
        return;
>>>>>>> 0eb322c7
    case swmm_LINK_SETTING:
        setLinkSetting(index, value);
        return;
    case swmm_LINK_RPTFLAG:
        if (!IsStartedFlag && index >= 0 && index < Nobjects[LINK])
            Link[index].rptFlag = (value > 0.0);
<<<<<<< HEAD
        return;            
=======
        return;
>>>>>>> 0eb322c7
    case swmm_ROUTESTEP:
        setRoutingStep(value);
        return;
    case swmm_REPORTSTEP:
        if (!IsStartedFlag && value > 0)
<<<<<<< HEAD
            ReportStep = (int)value;                
=======
            ReportStep = (int)value;
>>>>>>> 0eb322c7
        return;
    case swmm_NOREPORT:
        if (!IsStartedFlag)
            RptFlags.disabled = (value > 0.0);
        return;
    }
}

//=============================================================================

double  DLLEXPORT swmm_getSavedValue(int property, int index, int period)
//
//  Input:   property = an object's property code
//           index = the object's index in the array of like objects
<<<<<<< HEAD
//           period = a reporting time period (starting from 1) 
//  Output:  returns the property's saved value 
=======
//           period = a reporting time period (starting from 1)
//  Output:  returns the property's saved value
>>>>>>> 0eb322c7
//  Purpose: retrieves an object's computed value at a specific reporting time period.
{
    if (!IsOpenFlag)
        return 0;
    if (IsStartedFlag)
        return 0;
    if (period < 1 || period > Nperiods)
        return 0;
    if (property == swmm_CURRENTDATE)
        return getSavedDate(period);
    if (property >= 200 && property < 300)
        return getSavedSubcatchValue(property, index, period);
    if (property < 400)
        return getSavedNodeValue(property, index, period);
    if (property < 500)
        return getSavedLinkValue(property, index, period);
    return 0;
}

//=============================================================================

void  DLLEXPORT swmm_decodeDate(double date, int *year, int *month, int *day,
      int *hour, int *minute, int *second, int *dayOfWeek)
//
//  Input:  date = an encoded date in decimal days
//  Output: date's year, month of year, day of month, time of day (hour,
//           minute, second), and day of weeek
//  Purpose: retrieves the calendar date and clock time of an encoded date.
{
    datetime_decodeDate(date, year, month, day);
    datetime_decodeTime(date, hour, minute, second);
    *dayOfWeek = datetime_dayOfWeek(date);
}

//=============================================================================
//   Object property getters and setters
//=============================================================================

double getGageValue(int property, int index)
//
//  Input:   property = a rain gage property code
//           index = the index of a rain gage
//  Output:  returns current property value
//  Purpose: retrieves current value of a rain gage property.
{
    if (index < 0 || index >= Nobjects[GAGE])
        return 0;
    if (property == swmm_GAGE_RAINFALL)
        return Gage[index].reportRainfall;
    return 0;
}

//=============================================================================

double getSubcatchValue(int property, int index)
//
//  Input:   property = a subcatchment property code
//           index = the index of a subcatchment
//  Output:  returns current property value
//  Purpose: retrieves current value of a subcatchment's property.
{
    TSubcatch* subcatch;
    if (index < 0 || index >= Nobjects[SUBCATCH])
        return 0;
    subcatch = &Subcatch[index];
    switch (property)
    {
        case swmm_SUBCATCH_AREA:
          return subcatch->area * UCF(LANDAREA);
        case swmm_SUBCATCH_RAINGAGE:
          return subcatch->gage;
        case swmm_SUBCATCH_RAINFALL:
            if ( subcatch->gage >= 0 )
                return Gage[subcatch->gage].reportRainfall;
            else
                return 0.0;
        case swmm_SUBCATCH_EVAP:
          return subcatch->evapLoss * UCF(EVAPRATE);
        case swmm_SUBCATCH_INFIL:
          return subcatch->infilLoss * UCF(RAINFALL);
        case swmm_SUBCATCH_RUNOFF:
          return subcatch->newRunoff * UCF(FLOW);
        case swmm_SUBCATCH_RPTFLAG:
          return (subcatch->rptFlag > 0);
        default:
          return 0;
    }
}

//=============================================================================

double getNodeValue(int property, int index)
//
//  Input:   property = a node property code
//           index = the index of a node
//  Output:  returns current property value
//  Purpose: retrieves current value of a node's property.
{
    TNode* node;
    if (index < 0 || index >= Nobjects[NODE])
        return 0;
    node = &Node[index];
    switch (property)
    {
        case swmm_NODE_TYPE:
          return node->type;
        case swmm_NODE_ELEV:
          return node->invertElev * UCF(LENGTH);
        case swmm_NODE_MAXDEPTH:
          return node->fullDepth * UCF(LENGTH);
        case swmm_NODE_DEPTH:
          return node->newDepth * UCF(LENGTH);
        case swmm_NODE_HEAD:
<<<<<<< HEAD
          return (node->newDepth + node->invertElev) * UCF(LENGTH); 
=======
          return (node->newDepth + node->invertElev) * UCF(LENGTH);
>>>>>>> 0eb322c7
        case swmm_NODE_VOLUME:
          return node->newVolume * UCF(VOLUME);
        case swmm_NODE_LATFLOW:
          return node->newLatFlow * UCF(FLOW);
        case swmm_NODE_INFLOW:
          return node->inflow * UCF(FLOW);
        case swmm_NODE_OVERFLOW:
          return node->overflow * UCF(FLOW);
        case swmm_NODE_RPTFLAG:
          return (node->rptFlag > 0);
        default:
          return 0;
    }
}

//=============================================================================

double getLinkValue(int property, int index)
//
//  Input:   property = a link property code
//           index = the index of a link
//  Output:  returns current property value
//  Purpose: retrieves current value of a link's property.
{
    TLink* link;
    if (index < 0 || index >= Nobjects[LINK])
        return 0;
    link = &Link[index];
    switch (property)
    {
        case swmm_LINK_TYPE:
          return link->type;
        case swmm_LINK_NODE1:
          return link->node1;
        case swmm_LINK_NODE2:
          return link->node2;
        case swmm_LINK_LENGTH:
          if (link->type == CONDUIT)
              return Conduit[link->subIndex].length * UCF(LENGTH);
          else
              return 0;
        case swmm_LINK_SLOPE:
          if (link->type == CONDUIT)
              return Conduit[link->subIndex].slope;
          else
              return 0;
          break;
        case swmm_LINK_FULLDEPTH:
          return link->xsect.yFull * UCF(LENGTH);
        case swmm_LINK_FULLFLOW:
          return link->qFull * UCF(FLOW);
        case swmm_LINK_FLOW:
          return link->newFlow * UCF(FLOW) * (double)link->direction;
        case swmm_LINK_VELOCITY:
          return link_getVelocity(index, fabs(link->newFlow), link->newDepth)
              * UCF(LENGTH);
        case swmm_LINK_DEPTH:
          return link->newDepth * UCF(LENGTH);
        case swmm_LINK_TOPWIDTH:
          if (link->type == CONDUIT)
              return xsect_getWofY(&link->xsect, link->newDepth) * UCF(LENGTH);
          else
              return 0;
        case swmm_LINK_SETTING:
          return link->setting;
        case swmm_LINK_TIMEOPEN:
          if (link->setting > 0.0)
              return (getDateTime(NewRoutingTime) - link->timeLastSet) * 24.;
          else
              return 0;
        case swmm_LINK_TIMECLOSED:
          if (link->setting == 0.0)
              return (getDateTime(NewRoutingTime) - link->timeLastSet) * 24.;
          else
              return 0;
        case swmm_LINK_RPTFLAG:
          return (link->rptFlag > 0);
        default:
          return 0;
    }
}

//=============================================================================

double getSystemValue(int property)
//
//  Input:   property = a system property code
//  Output:  returns current property value
//  Purpose: retrieves current value of a system property.
{
    switch (property)
    {
        case swmm_STARTDATE:
          return StartDateTime;
        case swmm_CURRENTDATE:
          return StartDateTime + ElapsedTime;
        case swmm_ELAPSEDTIME:
          return ElapsedTime;
        case swmm_ROUTESTEP:
          return RouteStep;
        case swmm_MAXROUTESTEP:
          return getMaxRouteStep();
        case swmm_REPORTSTEP:
          return ReportStep;
        case swmm_TOTALSTEPS:
          return Nperiods;
        case swmm_NOREPORT:
          return RptFlags.disabled;
        case swmm_FLOWUNITS:
          return FlowUnits;
        default:
          return 0;
    }
}

//=============================================================================

void  setNodeLatFlow(int index, double value)
//
//  Input:   index = the index of a node
//           value = the node's external inflow value
//  Output:  none
//  Purpose: sets the value of a node's external inflow.
{
    if (index < 0 || index >= Nobjects[NODE])
        return;
    Node[index].apiExtInflow = value / UCF(FLOW);
}

//=============================================================================

void  setOutfallStage(int index, double value)
//
//  Input:   index = the index of an outfall node
//           value = the outfall's fixed stage elevation
//  Output:  none
//  Purpose: sets the value of an outfall node's fixed stage.
{
    TNode* node;
    if (index < 0 || index >= Nobjects[NODE])
        return;
    node = &Node[index];
    if (node->type != OUTFALL)
        return;
    Outfall[node->subIndex].fixedStage = value / UCF(LENGTH);
    Outfall[node->subIndex].type = FIXED_OUTFALL;
}

//=============================================================================

void  setLinkSetting(int index, double value)
//
//  Input:   index = the index of a link
//           value = the link's new setting
//  Output:  node
//  Purpose: sets the value of a link's setting.
{
    TLink* link;
    if (index < 0 || index >= Nobjects[LINK])
        return;
    link = &Link[index];
    if (value < 0.0  || link->type == CONDUIT)
        return;
    if (link->type != PUMP && value > 1.0)
        value = 1.0;
    if (link->targetSetting == value)
        return;
    link->targetSetting = value;
    if (link->targetSetting * link->setting == 0.0)
        link->timeLastSet = StartDateTime + ElapsedTime;
    link_setSetting(index, 0.0);
}

//=============================================================================

double getSavedDate(int period)
//
//  Input:   period = a reporting period (starting at 1)
//  Output:  returns the date/time of the reporting period in decimal days
<<<<<<< HEAD
//  Purpose: retrieves the date/time of a reporting period. 
=======
//  Purpose: retrieves the date/time of a reporting period.
>>>>>>> 0eb322c7
{
    double days;
    output_readDateTime(period, &days);
    return days;
}

//=============================================================================

double  getSavedSubcatchValue(int property, int index, int period)
//
//  Input:   property = index of a computed property
//           index = index of a subcatchment
//           period = a reporting period (starting at 1)
//  Output:  returns the property's value at the recording period
//  Purpose: retrieves the computed value of a subcatchment property at a
//           specific reporting period.
{
    // --- SubcatchResults array is defined in output.c and contains
    //     computed results in user's units
    extern float* SubcatchResults;

    // --- order in which subcatchment was saved to output results file
    int outIndex = Subcatch[index].rptFlag - 1;
    if (outIndex < 0) return 0;

    output_readSubcatchResults(period, outIndex);
    switch (property)
    {
        case swmm_SUBCATCH_RAINFALL:
          return SubcatchResults[SUBCATCH_RAINFALL];
        case swmm_SUBCATCH_EVAP:
          return SubcatchResults[SUBCATCH_EVAP];
        case swmm_SUBCATCH_INFIL:
          return SubcatchResults[SUBCATCH_INFIL];
        case swmm_SUBCATCH_RUNOFF:
          return SubcatchResults[SUBCATCH_RUNOFF];
        default:
          return 0;
    }
}

//=============================================================================

double  getSavedNodeValue(int property, int index, int period)
//
//  Input:   property = index of a computed property
//           index = index of a node
//           period = a reporting period (starting at 1)
//  Output:  returns the property's value at the recording period
//  Purpose: retrieves the computed value of a node property at a
//           specific reporting period.
{
    // --- NodeResults array is defined in output.c and contains
    //     computed results in user's units
    extern float* NodeResults;

    // --- order in which node was saved to output results file
    int outIndex = Node[index].rptFlag - 1;
    if (outIndex < 0) return 0;

    output_readNodeResults(period, outIndex);
    switch (property)
    {
    case swmm_NODE_DEPTH:
        return NodeResults[NODE_DEPTH];
    case swmm_NODE_HEAD:
        return NodeResults[NODE_HEAD];
    case swmm_NODE_VOLUME:
        return NodeResults[NODE_VOLUME];
    case swmm_NODE_LATFLOW:
        return NodeResults[NODE_LATFLOW];
    case swmm_NODE_INFLOW:
        return NodeResults[NODE_INFLOW];
    case swmm_NODE_OVERFLOW:
        return NodeResults[NODE_OVERFLOW];
    default:
        return 0;
    }
}

//=============================================================================

double  getSavedLinkValue(int property, int index, int period)
//
//  Input:   property = index of a computed property
//           index = index of a link
//           period = a reporting period (starting at 1)
//  Output:  returns the property's value at the recording period
//  Purpose: retrieves the computed value of a link property at a
//           specific reporting period.
{
    double y, w;

    // --- LinkResults array is defined in output.c and contains
    //     computed results in user's units
    extern float* LinkResults;

    // --- order in which link was saved to output results file
    int    outIndex = Link[index].rptFlag - 1;
    if (outIndex < 0) return 0;

    output_readLinkResults(period, outIndex);
    switch (property)
    {
    case swmm_LINK_FLOW:
        return LinkResults[LINK_FLOW];
    case swmm_LINK_DEPTH:
        return LinkResults[LINK_DEPTH];
    case swmm_LINK_VELOCITY:
        return LinkResults[LINK_VELOCITY];
    case swmm_LINK_TOPWIDTH:
        y = LinkResults[LINK_DEPTH] / UCF(LENGTH);
        w = xsect_getWofY(&Link[index].xsect, y);
        return w * UCF(LENGTH);
    case swmm_LINK_SETTING:
        return LinkResults[LINK_CAPACITY];
    default:
        return 0;
    }
}

//=============================================================================

double getMaxRouteStep()
{
    double tmpCourantFactor = CourantFactor;
    double result = RouteStep;

    if (!IsStartedFlag || RouteModel != DW)
        return result;
    CourantFactor = 1.0;
    result = routing_getRoutingStep(RouteModel, MinRouteStep);
    CourantFactor = tmpCourantFactor;
    return result;
}

//=============================================================================

void  setRoutingStep(double value)
//
//  Input:   value = a routing time step (in decimal seconds)
//  Output:  none
//  Purpose: sets the value of the current flow routing time step.
{
    if (value <= 0.0)
        return;
    if (value <= MinRouteStep)
        value = MinRouteStep;
    CourantFactor = 0.0;
    RouteStep = value;
}

//=============================================================================
//   General purpose functions
//=============================================================================

double UCF(int u)
//
//  Input:   u = integer code of quantity being converted
//  Output:  returns a units conversion factor
//  Purpose: computes a conversion factor from SWMM's internal
//           units to user's units
//
{
    if ( u < FLOW ) return Ucf[u][UnitSystem];
    else            return Qcf[FlowUnits];
}

//=============================================================================

size_t sstrncpy(char *dest, const char *src, size_t n)
//
//  Input:   dest = string to be copied to
//           src = string to be copied from
//           n = number of bytes to copy
//  Output:  returns the size of dest
//  Purpose: better version of standard strncpy function
<<<<<<< HEAD
//
{
    int offset = 0;
    if (n > 0)
    {
        while (*(src + offset) != '\0')
        {
            if (offset == n)
                break;
            *(dest + offset) = *(src + offset);
            offset++;
        }
=======
//
{
    int offset = 0;
    if (n > 0)
    {
        while (*(src + offset) != '\0')
        {
            if (offset == n)
                break;
            *(dest + offset) = *(src + offset);
            offset++;
        }
    }
    *(dest + offset) = '\0';
    return strlen(dest);
}

//=============================================================================

size_t sstrcat(char* dest, const char* src, size_t size)
//
//  Input:   dest = string to be appended
//           src = string to append to dest
//           size = allocated size of dest (including nul terminator)
//  Output:  returns new size of dest
//  Purpose: safe version of standard strcat function
//
{
    size_t dest_len, src_len, offset, src_index;

    // obtain initial sizes
    dest_len = strlen(dest);
    src_len = strlen(src);

    // get the end of dest
    offset = dest_len;

    // append src
    src_index = 0;
    while (*(src + src_index) != '\0')
    {
        *(dest + offset) = *(src + src_index);
        offset++;
        src_index++;
        // don't copy more than size - dest_len - 1 characters
        if (offset == size - 1)
            break;
>>>>>>> 0eb322c7
    }
    *(dest + offset) = '\0';
    return strlen(dest);
}

//=============================================================================

<<<<<<< HEAD
size_t sstrcat(char* dest, const char* src, size_t size)
//
//  Input:   dest = string to be appended
//           src = string to append to dest
//           size = allocated size of dest (including nul terminator)
//  Output:  returns new size of dest
//  Purpose: safe version of standard strcat function
//
{
    size_t dest_len, src_len, offset, src_index;

    // obtain initial sizes
    dest_len = strlen(dest);
    src_len = strlen(src);

    // get the end of dest
    offset = dest_len;

    // append src
    src_index = 0;
    while (*(src + src_index) != '\0')
    {
        *(dest + offset) = *(src + src_index);
        offset++;
        src_index++;
        // don't copy more than size - dest_len - 1 characters
        if (offset == size - 1)
            break;
    }
    *(dest + offset) = '\0';
    return strlen(dest);
}

//=============================================================================

=======
>>>>>>> 0eb322c7
int  strcomp(const char *s1, const char *s2)
//
//  Input:   s1 = a character string
//           s2 = a character string
//  Output:  returns 1 if s1 is same as s2, 0 otherwise
//  Purpose: does a case insensitive comparison of two strings.
//
{
    int i;
    for (i = 0; UCHAR(s1[i]) == UCHAR(s2[i]); i++)
    {
        if (!s1[i+1] && !s2[i+1]) return(1);
    }
    return(0);
}

//=============================================================================

char* getTempFileName(char* fname)
//
//  Input:   fname = file name string (with max size of MAXFNAME)
//  Output:  returns pointer to file name
//  Purpose: creates a temporary file name with path prepended to it.
//
{
// For Windows systems:
#ifdef WINDOWS

    char* name = NULL;
    char* dir = NULL;

    // --- set dir to user's choice of a temporary directory
    if (strlen(TempDir) > 0)
    {
        if (_mkdir(TempDir) == 0 || errno == EEXIST)
            dir = TempDir;
    }

    // --- use _tempnam to get a pointer to an unused file name
    name = _tempnam(dir, "swmm");
    if (name == NULL) return NULL;

    // --- copy the file name to fname
    if (strlen(name) <= MAXFNAME) sstrncpy(fname, name, MAXFNAME);
    else fname = NULL;

    // --- free the pointer returned by _tempnam
    free(name);

    // --- return the new contents of fname
    return fname;

// For non-Windows systems:
#else

    // --- use system function mkstemp() to create a temporary file name
    sstrncpy(fname, "swmmXXXXXX", MAXFNAME);
    mkstemp(fname);
    return fname;

#endif
}

//=============================================================================

void getElapsedTime(DateTime aDate, int* days, int* hrs, int* mins)
//
//  Input:   aDate = simulation calendar date + time
//  Output:  days, hrs, mins = elapsed days, hours & minutes for aDate
//  Purpose: finds elapsed simulation time for a given calendar date
//
{
    DateTime x;
    int secs;
    x = aDate - ReportStart;
    if ( x <= 0.0 )
    {
        *days = 0;
        *hrs  = 0;
        *mins = 0;
    }
    else
    {
        *days = (int)x;
        datetime_decodeTime(x, hrs, mins, &secs);
    }
}

//=============================================================================

DateTime getDateTime(double elapsedMsec)
//
//  Input:   elapsedMsec = elapsed milliseconds
//  Output:  returns date/time value
//  Purpose: finds calendar date/time value for elapsed milliseconds of
//           simulation time.
//
{
    return datetime_addSeconds(StartDateTime, (elapsedMsec+1)/1000.0);
}

//=============================================================================

int  isRelativePath(const char* fname)
//
//  Input:   fname = a file name
//  Output:  returns 1 if fname's path is relative or 0 if absolute
//  Purpose: determines if a file name contains a relative or absolute path.
//
{
    if (strchr(fname, ':')) return 0;
    if (fname[0] == '\\') return 0;
    if (fname[0] == '/') return 0;
    return 1;
}

//=============================================================================

void getAbsolutePath(const char* fname, char* absPath, size_t size)
//
//  Input:   fname = a file name
//           absPath = string to hold the absolute path
//           size = max. size of absPath
//  Output:  absPath = string containing absolute path of fname
//                     (including ending path delimiter)
//  Purpose: finds the full path of the directory for file fname
//
{
    char* endOfDir;

    // --- case of empty file anme
    if (fname == NULL || strlen(fname) == 0)
        return;

    // --- if fname has a relative path then retrieve its full path
    if (isRelativePath(fname))
    {
        #ifdef WINDOWS
            GetFullPathName((LPCSTR)fname, (DWORD)size, (LPSTR)absPath, NULL);
        #else
            realpath(fname, absPath);
        #endif
    }

    // --- otherwise copy fname to absPath
    else
    {
        sstrncpy(absPath, fname, strlen(fname));
    }

    // --- trim file name portion of absPath
    #ifdef WINDOWS
        endOfDir = strrchr(absPath, '\\');
    #else
        endOfDir = strrchr(absPath, '/');
    #endif
    if (endOfDir)
    {
        *(endOfDir+1) =  '\0';
    }
}

//=============================================================================

char* addAbsolutePath(char* fname)
//
//  Input:   fname = a file name
//  Output:  returns fname with a full path prepended to it
//  Purpose: adds an absolute path name to a file name.
//  Note:    fname must have been dimensioned to accept MAXFNAME characters.
//
{
    size_t  n;
    char buffer[MAXFNAME];
    if (isRelativePath(fname))
    {
        n = snprintf(buffer, MAXFNAME, "%s%s", InpDir, fname);
        if (n > 0)
            sstrncpy(fname, buffer, MAXFNAME);
    }
    return fname;
}

//=============================================================================

void  writecon(const char *s)
//
//  Input:   s = a character string
//  Output:  none
//  Purpose: writes string of characters to the console.
//
{
    fprintf(stdout,"%s",s);
    fflush(stdout);
}

//=============================================================================

#ifdef EXH
int xfilter(int xc, char* module, double elapsedTime, long step)
//
//  Input:   xc          = exception code
//           module      = name of code module where exception was handled
//           elapsedTime = simulation time when exception occurred (days)
//           step        = step count at time when exception occurred
//  Output:  returns an exception handling code
//  Purpose: exception filtering routine for operating system exceptions
//           under Windows and the Microsoft C compiler.
//
{
    int  rc;                           // result code
    long hour;                         // current hour of simulation
    char msg[40];                      // exception type text
    char xmsg[240];                    // error message text
    switch (xc)
    {
    case EXCEPTION_ACCESS_VIOLATION:
        sprintf(msg, "\n  Access violation ");
        rc = EXCEPTION_EXECUTE_HANDLER;
        break;
    case EXCEPTION_FLT_DENORMAL_OPERAND:
        sprintf(msg, "\n  Illegal floating point operand ");
        rc = EXCEPTION_CONTINUE_EXECUTION;
        break;
    case EXCEPTION_FLT_DIVIDE_BY_ZERO:
        sprintf(msg, "\n  Floating point divide by zero ");
        rc = EXCEPTION_CONTINUE_EXECUTION;
        break;
    case EXCEPTION_FLT_INVALID_OPERATION:
        sprintf(msg, "\n  Illegal floating point operation ");
        rc = EXCEPTION_CONTINUE_EXECUTION;
        break;
    case EXCEPTION_FLT_OVERFLOW:
        sprintf(msg, "\n  Floating point overflow ");
        rc = EXCEPTION_CONTINUE_EXECUTION;
        break;
    case EXCEPTION_FLT_STACK_CHECK:
        sprintf(msg, "\n  Floating point stack violation ");
        rc = EXCEPTION_EXECUTE_HANDLER;
        break;
    case EXCEPTION_FLT_UNDERFLOW:
        sprintf(msg, "\n  Floating point underflow ");
        rc = EXCEPTION_CONTINUE_EXECUTION;
        break;
    case EXCEPTION_INT_DIVIDE_BY_ZERO:
        sprintf(msg, "\n  Integer divide by zero ");
        rc = EXCEPTION_CONTINUE_EXECUTION;
        break;
    case EXCEPTION_INT_OVERFLOW:
        sprintf(msg, "\n  Integer overflow ");
        rc = EXCEPTION_CONTINUE_EXECUTION;
        break;
    default:
        sprintf(msg, "\n  Exception %d ", xc);
        rc = EXCEPTION_EXECUTE_HANDLER;
    }
    hour = (long)(elapsedTime / 1000.0 / 3600.0);
    sprintf(xmsg, "%sin module %s at step %ld, hour %ld",
            msg, module, step, hour);
    if ( rc == EXCEPTION_EXECUTE_HANDLER ||
         ++ExceptionCount >= MAX_EXCEPTIONS )
    {
        strcat(xmsg, " --- execution halted.");
        rc = EXCEPTION_EXECUTE_HANDLER;
    }
    report_writeLine(xmsg);
    return rc;
}
#endif

// OWA EDIT ###############################################
// Additional functions for determining if a simulation is 
// open or running. Used in toolkit.c
int swmm_IsOpenFlag()
//
// Check if Project is Open
{
    // TRUE if a project has been opened
    return IsOpenFlag;
}


int swmm_IsStartedFlag()
//
// Check if Simulation has started
{
    // TRUE if a simulation has been started
    return IsStartedFlag;
}
// ########################################################<|MERGE_RESOLUTION|>--- conflicted
+++ resolved
@@ -116,12 +116,8 @@
 #include "globals.h"                   // declaration of all global variables
 #include "funcs.h"                     // declaration of all global functions
 #include "error.h"                     // error message codes
-<<<<<<< HEAD
 #include "text.h"                      // listing of all text strings 
 #include "version.h"                   // OWA Addition
-=======
-#include "text.h"                      // listing of all text strings
->>>>>>> 0eb322c7
 
 #include "swmm5.h"                     // declaration of SWMM's API functions
 
@@ -435,15 +431,9 @@
         massbal_open();
         stats_open();
 
-<<<<<<< HEAD
-        // --- write heading for control actions listing 
-	    if (!RptFlags.disabled && RptFlags.controls)
-                report_writeControlActionsHeading();
-=======
         // --- write heading for control actions listing
         if (!RptFlags.disabled && RptFlags.controls)
             report_writeControlActionsHeading();
->>>>>>> 0eb322c7
     }
 
 #ifdef EXH
@@ -467,11 +457,7 @@
 {
     // --- check that simulation can proceed
     *elapsedTime = 0.0;
-<<<<<<< HEAD
-    if ( ErrorCode ) 
-=======
     if ( ErrorCode )
->>>>>>> 0eb322c7
         return ErrorCode;
     if ( !IsOpenFlag )
         return (ErrorCode = ERR_API_NOT_OPEN);
@@ -897,11 +883,7 @@
 //
 //  Input:   property = an object's property code
 //           index = the object's index in the array of like objects
-<<<<<<< HEAD
-//           
-=======
-//
->>>>>>> 0eb322c7
+//
 //  Output:  returns the property's current value
 //  Purpose: retrieves the value of an object's property.
 {
@@ -943,11 +925,7 @@
     case swmm_SUBCATCH_RPTFLAG:
         if (!IsStartedFlag && index >= 0 && index < Nobjects[SUBCATCH])
             Subcatch[index].rptFlag = (value > 0.0);
-<<<<<<< HEAD
-        return;            
-=======
-        return;
->>>>>>> 0eb322c7
+        return;
     case swmm_NODE_LATFLOW:
         setNodeLatFlow(index, value);
         return;
@@ -957,32 +935,20 @@
     case swmm_NODE_RPTFLAG:
         if (!IsStartedFlag && index >= 0 && index < Nobjects[NODE])
             Node[index].rptFlag = (value > 0.0);
-<<<<<<< HEAD
-        return;            
-=======
-        return;
->>>>>>> 0eb322c7
+        return;
     case swmm_LINK_SETTING:
         setLinkSetting(index, value);
         return;
     case swmm_LINK_RPTFLAG:
         if (!IsStartedFlag && index >= 0 && index < Nobjects[LINK])
             Link[index].rptFlag = (value > 0.0);
-<<<<<<< HEAD
-        return;            
-=======
-        return;
->>>>>>> 0eb322c7
+        return;
     case swmm_ROUTESTEP:
         setRoutingStep(value);
         return;
     case swmm_REPORTSTEP:
         if (!IsStartedFlag && value > 0)
-<<<<<<< HEAD
-            ReportStep = (int)value;                
-=======
             ReportStep = (int)value;
->>>>>>> 0eb322c7
         return;
     case swmm_NOREPORT:
         if (!IsStartedFlag)
@@ -997,13 +963,8 @@
 //
 //  Input:   property = an object's property code
 //           index = the object's index in the array of like objects
-<<<<<<< HEAD
-//           period = a reporting time period (starting from 1) 
-//  Output:  returns the property's saved value 
-=======
 //           period = a reporting time period (starting from 1)
 //  Output:  returns the property's saved value
->>>>>>> 0eb322c7
 //  Purpose: retrieves an object's computed value at a specific reporting time period.
 {
     if (!IsOpenFlag)
@@ -1117,11 +1078,7 @@
         case swmm_NODE_DEPTH:
           return node->newDepth * UCF(LENGTH);
         case swmm_NODE_HEAD:
-<<<<<<< HEAD
-          return (node->newDepth + node->invertElev) * UCF(LENGTH); 
-=======
           return (node->newDepth + node->invertElev) * UCF(LENGTH);
->>>>>>> 0eb322c7
         case swmm_NODE_VOLUME:
           return node->newVolume * UCF(VOLUME);
         case swmm_NODE_LATFLOW:
@@ -1301,11 +1258,7 @@
 //
 //  Input:   period = a reporting period (starting at 1)
 //  Output:  returns the date/time of the reporting period in decimal days
-<<<<<<< HEAD
-//  Purpose: retrieves the date/time of a reporting period. 
-=======
 //  Purpose: retrieves the date/time of a reporting period.
->>>>>>> 0eb322c7
 {
     double days;
     output_readDateTime(period, &days);
@@ -1483,7 +1436,6 @@
 //           n = number of bytes to copy
 //  Output:  returns the size of dest
 //  Purpose: better version of standard strncpy function
-<<<<<<< HEAD
 //
 {
     int offset = 0;
@@ -1496,19 +1448,6 @@
             *(dest + offset) = *(src + offset);
             offset++;
         }
-=======
-//
-{
-    int offset = 0;
-    if (n > 0)
-    {
-        while (*(src + offset) != '\0')
-        {
-            if (offset == n)
-                break;
-            *(dest + offset) = *(src + offset);
-            offset++;
-        }
     }
     *(dest + offset) = '\0';
     return strlen(dest);
@@ -1544,7 +1483,6 @@
         // don't copy more than size - dest_len - 1 characters
         if (offset == size - 1)
             break;
->>>>>>> 0eb322c7
     }
     *(dest + offset) = '\0';
     return strlen(dest);
@@ -1552,44 +1490,6 @@
 
 //=============================================================================
 
-<<<<<<< HEAD
-size_t sstrcat(char* dest, const char* src, size_t size)
-//
-//  Input:   dest = string to be appended
-//           src = string to append to dest
-//           size = allocated size of dest (including nul terminator)
-//  Output:  returns new size of dest
-//  Purpose: safe version of standard strcat function
-//
-{
-    size_t dest_len, src_len, offset, src_index;
-
-    // obtain initial sizes
-    dest_len = strlen(dest);
-    src_len = strlen(src);
-
-    // get the end of dest
-    offset = dest_len;
-
-    // append src
-    src_index = 0;
-    while (*(src + src_index) != '\0')
-    {
-        *(dest + offset) = *(src + src_index);
-        offset++;
-        src_index++;
-        // don't copy more than size - dest_len - 1 characters
-        if (offset == size - 1)
-            break;
-    }
-    *(dest + offset) = '\0';
-    return strlen(dest);
-}
-
-//=============================================================================
-
-=======
->>>>>>> 0eb322c7
 int  strcomp(const char *s1, const char *s2)
 //
 //  Input:   s1 = a character string
