--- conflicted
+++ resolved
@@ -42,17 +42,6 @@
 //-----------------------------------------------------------------------------
 #define _CRT_SECURE_NO_DEPRECATE
 
-<<<<<<< HEAD
-//**********************************************************
-//  Leave only one of the following 3 lines un-commented,
-//  depending on the choice of compilation target
-//**********************************************************
-//#define CLE     /* Compile as a command line executable */
-//#define SOL     /* Compile as a shared object library */
-//#define DLL     /* Compile as a Windows DLL */
-
-=======
->>>>>>> 0ab0021f
 // --- define WINDOWS
 #undef WINDOWS
 #ifdef _WIN32
@@ -124,14 +113,9 @@
 #define  EXTERN                        // defined as 'extern' in headers.h
 #include "globals.h"                   // declaration of all global variables
 
-<<<<<<< HEAD
 #include "swmm5.h"                     // declaration of exportable functions
 #include "toolkitAPI.h"
                                        //   callable from other programs
-=======
-#include "swmm5.h"                     // declaration of SWMM's API functions
-
->>>>>>> 0ab0021f
 #define  MAX_EXCEPTIONS 100            // max. number of exceptions handled
 
 //-----------------------------------------------------------------------------
@@ -154,10 +138,7 @@
 extern const double Qcf[6] =           // Flow Conversion Factors:
 #else
 const double Qcf[6] =                  // Flow Conversion Factors:
-<<<<<<< HEAD
 #endif 
-=======
->>>>>>> 0ab0021f
     {1.0,     448.831, 0.64632,        // cfs, gpm, mgd --> cfs
      0.02832, 28.317,  2.4466 };       // cms, lps, mld --> cfs
 
@@ -190,111 +171,8 @@
 static void execRouting(void);
 
 // Exception filtering function
-<<<<<<< HEAD
-#ifdef EXH                                                                     //(5.1.011)
-static int  xfilter(int xc, char* module, double elapsedTime, long step);      //(5.1.011)
-#endif
-
-//-----------------------------------------------------------------------------
-//  Entry point used to compile a stand-alone executable.
-//-----------------------------------------------------------------------------
-#ifdef CLE 
-int  main(int argc, char *argv[])
-//
-//  Input:   argc = number of command line arguments
-//           argv = array of command line arguments
-//  Output:  returns error status
-//  Purpose: processes command line arguments.
-//
-//  Command line for stand-alone operation is: swmm5 f1  f2  f3
-//  where f1 = name of input file, f2 = name of report file, and
-//  f3 = name of binary output file if saved (or blank if not saved).
-//
-{
-    char *inputFile;
-    char *reportFile;
-    char *binaryFile;
-    char *arg1;
-    char blank[] = "";
-    char SEMVERSION[SEMVERSION_LEN];
-    time_t start;
-    double runTime;
-
-    // Fetch SWMM Engine Version
-    getSemVersion(SEMVERSION);
-
-    start = time(0);
-
-    // --- initialize flags
-    IsOpenFlag = FALSE;
-    IsStartedFlag = FALSE;
-    SaveResultsFlag = TRUE;
-
-    // --- check for proper number of command line arguments
-    if (argc == 1)
-    {
-        writecon("\nNot Enough Arguments (See Help --help)\n\n");
-    }
-    else if (argc == 2)
-    {
-        // --- extract first argument
-        arg1 = argv[1];
-
-        if (strcmp(arg1, "--help") == 0 || strcmp(arg1, "-h") == 0)
-        {
-            // Help
-            writecon("\n\nSTORMWATER MANAGEMENT MODEL (SWMM5) HELP\n\n");
-            writecon("COMMANDS:\n");
-            writecon("\t--help (-h)       Help Docs\n");
-            writecon("\t--version (-v)    Build Version\n");
-            sprintf(Msg, "\nRUNNING A SIMULATION:\n%s\n\n\n", FMT01);
-            writecon(Msg);
-        }
-        else if (strcmp(arg1, "--version") == 0 || strcmp(arg1, "-v") == 0)
-        {
-            // Output version number
-            writecon(SEMVERSION);
-        }
-        else
-        {
-            writecon("\nUnknown Argument (See Help --help)\n\n");
-        }
-    }
-    else
-    {
-        // --- extract file names from command line arguments
-        inputFile = argv[1];
-        reportFile = argv[2];
-        if (argc > 3) binaryFile = argv[3];
-        else          binaryFile = blank;
-        
-        sprintf(Msg, "\n... EPA-SWMM 5.2 (Build %s)\n", SEMVERSION);
-        writecon(Msg);
-
-        // --- run SWMM
-        swmm_run(inputFile, reportFile, binaryFile);
-
-        // Display closing status on console
-        runTime = difftime(time(0), start);
-        sprintf(Msg, "\n\n... EPA-SWMM completed in %.2f seconds.", runTime);
-        writecon(Msg);
-        if      ( ErrorCode   ) writecon(FMT03);
-        else if ( Warnings    ) writecon(FMT04);                               //(5.1.011)
-        else                    writecon(FMT05);
-    }
-
-// --- Use the code below if you need to keep the console window visible
-/* 
-    writecon("    Press Enter to continue...");
-    getchar();
-*/
-
-    return 0;
-}                                      /* End of main */
-=======
 #ifdef EXH
 static int  xfilter(int xc, char* module, double elapsedTime, long step);
->>>>>>> 0ab0021f
 #endif
 
 //=============================================================================
@@ -340,12 +218,7 @@
                     theDay = (long)elapsedTime;
                     theHour = (long)((elapsedTime - floor(elapsedTime)) * 24.0);
                     writecon("\b\b\b\b\b\b\b\b\b\b\b\b\b\b");
-<<<<<<< HEAD
-                    //sprintf(Msg, "%-5d hour: %-2d", theDay, theHour);
-                    sprintf(Msg, "%-5ld hour: %-2ld", theDay, theHour);
-=======
                     sprintf(Msg, "%-5ld hour: %-2ld", theDay, theHour);        //(5.1.013)
->>>>>>> 0ab0021f
                     writecon(Msg);
                     oldHour = newHour;
                 }
@@ -378,20 +251,6 @@
 //  Purpose: opens a SWMM project.
 //
 {
-<<<<<<< HEAD
-
-    #ifndef __unix__
-    #ifdef DLL
-       _fpreset();              
-    #endif
-    #endif
-
-    #ifdef EXH                                                                     //(5.1.011)
-        // --- begin exception handling here
-        _fpreset();
-        __try
-    #endif
-=======
 // --- to be safe, reset the state of the floating point unit                  //(5.1.013)
 #ifdef WINDOWS                                                                 //(5.1.013)
     _fpreset();
@@ -401,7 +260,6 @@
     // --- begin exception handling here
     __try
 #endif
->>>>>>> 0ab0021f
     {
         // --- initialize error & warning codes
         datetime_setDateFormat(M_D_Y);
@@ -800,10 +658,7 @@
 //           y = minor version number, and zzz = build number.
 //
 //  NOTE: Each New Release should be updated in consts.h
-<<<<<<< HEAD
 //        THIS FUNCTION WILL EVENTUALLY BE DEPRECATED 
-=======
->>>>>>> 0ab0021f
 {
     return VERSION;
 }
@@ -1086,9 +941,7 @@
     report_writeLine(xmsg);
     return rc;
 }
-<<<<<<< HEAD
-#endif
-
+#endif
 
 int swmm_IsOpenFlag()
 //
@@ -1118,7 +971,4 @@
     snprintf(semver, SEMVERSION_LEN, "%s.%s.%s", 
         SEMVERSION_MAJOR, SEMVERSION_MINOR, SEMVERSION_PATCH);
 }
-//=============================================================================
-=======
-#endif
->>>>>>> 0ab0021f
+//=============================================================================